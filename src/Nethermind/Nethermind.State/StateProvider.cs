--- conflicted
+++ resolved
@@ -49,13 +49,8 @@
 
         private int _capacity = StartCapacity;
         private Change?[] _changes = new Change?[StartCapacity];
-<<<<<<< HEAD
         private int _currentPosition = Resettable.EmptyPosition;
         
-=======
-        private int _currentPosition = -1;
-
->>>>>>> e46ccade
         public StateProvider(ITrieStore? trieStore, IKeyValueStore? codeDb, ILogManager? logManager)
         {
             _logger = logManager?.GetClassLogger<StateProvider>() ?? throw new ArgumentNullException(nameof(logManager));
