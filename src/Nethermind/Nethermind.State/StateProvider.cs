--- conflicted
+++ resolved
@@ -63,11 +63,7 @@
             if (visitor is null) throw new ArgumentNullException(nameof(visitor));
             if (stateRoot is null) throw new ArgumentNullException(nameof(stateRoot));
 
-<<<<<<< HEAD
-            _tree.Accept(visitor, stateRoot);
-=======
             _tree.Accept(visitor, stateRoot, visitor.GetSupportedOptions());
->>>>>>> f7870851
         }
 
         public void CommitCode()
