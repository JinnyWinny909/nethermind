--- conflicted
+++ resolved
@@ -46,12 +46,9 @@
             NestedEthRequestsDb = new ReadOnlyDb(wrappedProvider.EthRequestsDb, createInMemoryWriteStore);
             NestedBloomDb = new ReadOnlyDb(wrappedProvider.BloomDb, createInMemoryWriteStore);
             NestedChtDb = new ReadOnlyDb(wrappedProvider.ChtDb, createInMemoryWriteStore);
-<<<<<<< HEAD
             NestedWitnessDb = new ReadOnlyDb(wrappedProvider.WitnessDb, createInMemoryWriteStore);
-=======
             NestedBaselineTreeDb = new ReadOnlyDb(wrappedProvider.BaselineTreeDb, createInMemoryWriteStore);
             NestedBaselineTreeMetadataDb = new ReadOnlyDb(wrappedProvider.BaselineTreeMetadataDb, createInMemoryWriteStore);
->>>>>>> afb5880d
         }
 
         public void Dispose()
@@ -80,16 +77,13 @@
         public ReadOnlyDb NestedEthRequestsDb { get; }
         public ReadOnlyDb NestedBloomDb { get; }
         public ReadOnlyDb NestedChtDb { get; }
-<<<<<<< HEAD
         public ReadOnlyDb NestedWitnessDb { get; }
-=======
         public ReadOnlyDb NestedBaselineTreeDb { get; }
         public ReadOnlyDb NestedBaselineTreeMetadataDb { get; }
 
         public IDb BaselineTreeDb => NestedBaselineTreeDb;
 
         public IDb BaselineTreeMetadataDb => NestedBaselineTreeMetadataDb;
->>>>>>> afb5880d
 
         public void ClearTempChanges()
         {
