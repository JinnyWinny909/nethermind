--- conflicted
+++ resolved
@@ -35,99 +35,30 @@
             {
                 throw new ArgumentNullException(nameof(wrappedProvider));
             }
-
-<<<<<<< HEAD
-            NestedStateDb = new ReadOnlyDb(wrappedProvider.StateDb, createInMemoryWriteStore);
-            StateDb = new StateDb(NestedStateDb);
-            NestedCodeDb = new ReadOnlyDb(wrappedProvider.CodeDb, createInMemoryWriteStore);
-            CodeDb = new StateDb(NestedCodeDb);
-            // StateDb = new ReadOnlyDb(wrappedProvider.StateDb, createInMemoryWriteStore);
-            // CodeDb = new ReadOnlyDb(wrappedProvider.CodeDb, createInMemoryWriteStore);
-            NestedReceiptsDb = new ReadOnlyColumnsDb<ReceiptsColumns>(wrappedProvider.ReceiptsDb, createInMemoryWriteStore);
-            NestedBlockInfosDb = new ReadOnlyDb(wrappedProvider.BlockInfosDb, createInMemoryWriteStore);
-            NestedBlocksDb = new ReadOnlyDb(wrappedProvider.BlocksDb, createInMemoryWriteStore);
-            NestedHeadersDb = new ReadOnlyDb(wrappedProvider.HeadersDb, createInMemoryWriteStore);
-            NestedPendingTxsDb = new ReadOnlyDb(wrappedProvider.PendingTxsDb, createInMemoryWriteStore);
-            NestedConfigsDb = new ReadOnlyDb(wrappedProvider.ConfigsDb, createInMemoryWriteStore);
-            NestedEthRequestsDb = new ReadOnlyDb(wrappedProvider.EthRequestsDb, createInMemoryWriteStore);
-            NestedBloomDb = new ReadOnlyDb(wrappedProvider.BloomDb, createInMemoryWriteStore);
-            NestedChtDb = new ReadOnlyDb(wrappedProvider.ChtDb, createInMemoryWriteStore);
-            NestedWitnessDb = new ReadOnlyDb(wrappedProvider.WitnessDb, createInMemoryWriteStore);
-            NestedBaselineTreeDb = new ReadOnlyDb(wrappedProvider.BaselineTreeDb, createInMemoryWriteStore);
-            NestedBaselineTreeMetadataDb = new ReadOnlyDb(wrappedProvider.BaselineTreeMetadataDb, createInMemoryWriteStore);
-=======
+            
             foreach (var registeredDb in _wrappedProvider.RegisteredDbs)
             {
                 RegisterReadOnlyDb(registeredDb.Key, registeredDb.Value);
             }
->>>>>>> 944b2586
         }
 
         public void Dispose()
         {
         }
 
-<<<<<<< HEAD
-        public ISnapshotableDb StateDb { get; }
-        public ISnapshotableDb CodeDb { get; }
-        public IColumnsDb<ReceiptsColumns> ReceiptsDb => NestedReceiptsDb;
-        public IDb BlocksDb => NestedBlocksDb;
-        public IDb HeadersDb => NestedHeadersDb;
-        public IDb BlockInfosDb => NestedBlockInfosDb;
-        public IDb PendingTxsDb => NestedPendingTxsDb;
-        public IDb WitnessDb => NestedWitnessDb;
-        public IDb ConfigsDb => NestedConfigsDb;
-        public IDb EthRequestsDb => NestedEthRequestsDb;
-        public IDb BloomDb => NestedBloomDb;
-        public IDb ChtDb => NestedChtDb;
-        public IDb BeamStateDb { get; } = new MemDb(); 
-        public ReadOnlyColumnsDb<ReceiptsColumns> NestedReceiptsDb { get; }
-        public ReadOnlyDb NestedBlocksDb { get; }
-        public ReadOnlyDb NestedHeadersDb { get; }
-        public ReadOnlyDb NestedBlockInfosDb { get; }
-        public ReadOnlyDb NestedPendingTxsDb { get; }
-        public ReadOnlyDb NestedConfigsDb { get; }
-        public ReadOnlyDb NestedEthRequestsDb { get; }
-        public ReadOnlyDb NestedBloomDb { get; }
-        public ReadOnlyDb NestedChtDb { get; }
-        public ReadOnlyDb NestedWitnessDb { get; }
-        public ReadOnlyDb NestedBaselineTreeDb { get; }
-        public ReadOnlyDb NestedBaselineTreeMetadataDb { get; }
-
-        public IDb BaselineTreeDb => NestedBaselineTreeDb;
-=======
         public IDb BeamStateDb { get; } = new MemDb();
->>>>>>> 944b2586
 
         public DbModeHint DbMode => _wrappedProvider.DbMode;
 
         public IDictionary<string, IDb> RegisteredDbs => _wrappedProvider.RegisteredDbs;
         
         public void ClearTempChanges()
-<<<<<<< HEAD
-        {
-            StateDb.Restore(-1);
-            CodeDb.Restore(-1);
-            NestedReceiptsDb.Restore(-1);
-            NestedBlocksDb.Restore(-1);
-            NestedHeadersDb.Restore(-1);
-            NestedBlockInfosDb.Restore(-1);
-            NestedConfigsDb.Restore(-1);
-            NestedEthRequestsDb.Restore(-1); 
-            NestedReceiptsDb.Restore(-1);
-            NestedBloomDb.Restore(-1);
-            NestedWitnessDb.Restore(-1);
-            NestedChtDb.Restore(-1);
-            NestedBaselineTreeDb.Restore(-1);
-            NestedBaselineTreeMetadataDb.Restore(-1);
-=======
         {            
             foreach(var readonlyDb in _registeredDbs.Values)
             {
                 readonlyDb.Restore(-1);
             }
-
->>>>>>> 944b2586
+            
             BeamStateDb.Clear();
         }
 
