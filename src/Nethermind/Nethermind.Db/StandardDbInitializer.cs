--- conflicted
+++ resolved
@@ -71,10 +71,6 @@
             }
 
             RegisterDb(BuildRocksDbSettings(DbNames.Code, () => Metrics.CodeDbReads++, () => Metrics.CodeDbWrites++));
-<<<<<<< HEAD
-            RegisterDb(BuildRocksDbSettings(DbNames.PendingTxs, () => Metrics.PendingTxsDbReads++, () => Metrics.PendingTxsDbWrites++, true));
-=======
->>>>>>> c7c81fdb
             RegisterDb(BuildRocksDbSettings(DbNames.Bloom, () => Metrics.BloomDbReads++, () => Metrics.BloomDbWrites++));
             RegisterDb(BuildRocksDbSettings(DbNames.CHT, () => Metrics.CHTDbReads++, () => Metrics.CHTDbWrites++));
             RegisterDb(BuildRocksDbSettings(DbNames.Witness, () => Metrics.WitnessDbReads++, () => Metrics.WitnessDbWrites++));
