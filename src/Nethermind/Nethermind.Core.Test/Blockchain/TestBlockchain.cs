//  Copyright (c) 2021 Demerzel Solutions Limited
//  This file is part of the Nethermind library.
// 
//  The Nethermind library is free software: you can redistribute it and/or modify
//  it under the terms of the GNU Lesser General Public License as published by
//  the Free Software Foundation, either version 3 of the License, or
//  (at your option) any later version.
// 
//  The Nethermind library is distributed in the hope that it will be useful,
//  but WITHOUT ANY WARRANTY; without even the implied warranty of
//  MERCHANTABILITY or FITNESS FOR A PARTICULAR PURPOSE. See the
//  GNU Lesser General Public License for more details.
// 
//  You should have received a copy of the GNU Lesser General Public License
//  along with the Nethermind. If not, see <http://www.gnu.org/licenses/>.

using System;
using System.Linq;
using System.Threading;
using System.Threading.Tasks;
using Nethermind.Blockchain;
using Nethermind.Blockchain.Comparers;
using Nethermind.Blockchain.Find;
using Nethermind.Blockchain.Processing;
using Nethermind.Blockchain.Producers;
using Nethermind.Blockchain.Receipts;
using Nethermind.Blockchain.Rewards;
using Nethermind.Blockchain.Validators;
using Nethermind.Consensus;
using Nethermind.Consensus.Transactions;
using Nethermind.Core.Crypto;
using Nethermind.Core.Extensions;
using Nethermind.Core.Specs;
using Nethermind.Core.Test.Builders;
using Nethermind.Crypto;
using Nethermind.Db;
using Nethermind.Int256;
using Nethermind.Evm;
using Nethermind.Logging;
using Nethermind.Serialization.Json;
using Nethermind.Specs;
using Nethermind.State;
using Nethermind.State.Repositories;
using Nethermind.Db.Blooms;
using Nethermind.Evm.TransactionProcessing;
using Nethermind.Trie;
using Nethermind.Trie.Pruning;
using Nethermind.TxPool;
using NUnit.Framework;
using BlockTree = Nethermind.Blockchain.BlockTree;

namespace Nethermind.Core.Test.Blockchain
{
    public class TestBlockchain : IDisposable
    {
        public const int DefaultTimeout = 4000;
        public IStateReader StateReader { get; private set; }
        public IEthereumEcdsa EthereumEcdsa { get; private set; }
        public TransactionProcessor TxProcessor { get; set; }
        public IStorageProvider Storage { get; set; }
        public IReceiptStorage ReceiptStorage { get; set; }
        public ITxPool TxPool { get; set; }
        public IDb CodeDb => DbProvider.CodeDb;
        public IBlockProcessor BlockProcessor { get; set; }
        public IBlockchainProcessor BlockchainProcessor { get; set; }

        public IBlockPreprocessorStep BlockPreprocessorStep { get; set; }
        
        public IBlockProcessingQueue BlockProcessingQueue { get; set; }
        public IBlockTree BlockTree { get; set; }

        public IBlockFinder BlockFinder
        {
            get => _blockFinder ?? BlockTree;
            set => _blockFinder = value;
        }

        public IJsonSerializer JsonSerializer { get; set; }
        public IStateProvider State { get; set; }
        public IReadOnlyStateProvider ReadOnlyState { get; private set; }
        public IDb StateDb => DbProvider.StateDb;
        public TrieStore TrieStore { get; set; }
        public IBlockProducer BlockProducer { get; private set; }
        public IDbProvider DbProvider { get; set; }
        public ISpecProvider SpecProvider { get; set; }
        
        public ITransactionComparerProvider TransactionComparerProvider { get; set; }

        protected TestBlockchain()
        {
        }
        
        public string SealEngineType { get; set; }

        public static Address AccountA = TestItem.AddressA;
        public static Address AccountB = TestItem.AddressB;
        public static Address AccountC = TestItem.AddressC;
        public SemaphoreSlim _resetEvent;
        private ManualResetEvent _suggestedBlockResetEvent;
        private AutoResetEvent _oneAtATime = new(true);
        private IBlockFinder _blockFinder;

        public static readonly UInt256 InitialValue = 1000.Ether();
<<<<<<< HEAD
        private TrieStoreBoundaryWatcher _trieStoreWatcher;
=======
        private BlockValidator _blockValidator;
        public BuildBlocksWhenRequested BlockProductionTrigger { get; } = new();
>>>>>>> f7870851

        public IReadOnlyTrieStore ReadOnlyTrieStore { get; private set; }

        public ManualTimestamper Timestamper { get; protected set; }
        
        public ProducedBlockSuggester Suggester { get; private set; }

        public static TransactionBuilder<Transaction> BuildSimpleTransaction => Builders.Build.A.Transaction.SignedAndResolved(TestItem.PrivateKeyA).To(AccountB);

        protected virtual async Task<TestBlockchain> Build(ISpecProvider specProvider = null, UInt256? initialValues = null)
        {
            Timestamper = new ManualTimestamper(new DateTime(2020, 2, 15, 12, 50, 30, DateTimeKind.Utc));
            JsonSerializer = new EthereumJsonSerializer();
            SpecProvider = specProvider ?? MainnetSpecProvider.Instance;
            EthereumEcdsa = new EthereumEcdsa(ChainId.Mainnet, LogManager);
<<<<<<< HEAD
            ITxStorage txStorage = new InMemoryTxStorage();
            DbProvider = await CreateDbProvider();
=======
            DbProvider = await TestMemDbProvider.InitAsync();
>>>>>>> f7870851
            TrieStore = new TrieStore(StateDb.Innermost, LogManager);
            State = new StateProvider(TrieStore, DbProvider.CodeDb, LogManager);
            State.CreateAccount(TestItem.AddressA, (initialValues ?? InitialValue));
            State.CreateAccount(TestItem.AddressB, (initialValues ?? InitialValue));
            State.CreateAccount(TestItem.AddressC, (initialValues ?? InitialValue));
            byte[] code = Bytes.FromHexString("0xabcd");
            Keccak codeHash = Keccak.Compute(code);
            State.UpdateCode(code);
            State.UpdateCodeHash(TestItem.AddressA, codeHash, SpecProvider.GenesisSpec);

            Storage = new StorageProvider(TrieStore, State, LogManager);
            Storage.Set(new StorageCell(TestItem.AddressA, UInt256.One), Bytes.FromHexString("0xabcdef"));
            Storage.Commit();

            State.Commit(SpecProvider.GenesisSpec);
            State.CommitTree(0);
            
            ReadOnlyTrieStore = TrieStore.AsReadOnly(StateDb.Innermost);
            StateReader = new StateReader(ReadOnlyTrieStore, CodeDb, LogManager);
            
            IDb blockDb = new MemDb();
            IDb headerDb = new MemDb();
            IDb blockInfoDb = new MemDb();
            BlockTree = new BlockTree(blockDb, headerDb, blockInfoDb, new ChainLevelInfoRepository(blockInfoDb), SpecProvider, NullBloomStorage.Instance, LimboLogs.Instance);
            ReadOnlyState = new ChainHeadReadOnlyStateProvider(BlockTree, StateReader);
            TransactionComparerProvider = new TransactionComparerProvider(specProvider, BlockTree);
            TxPool = CreateTxPool();

            _trieStoreWatcher = new TrieStoreBoundaryWatcher(TrieStore, BlockTree, LogManager);
            

            ReceiptStorage = new InMemoryReceiptStorage();
            VirtualMachine virtualMachine = new(State, Storage, new BlockhashProvider(BlockTree, LogManager), SpecProvider, LogManager);
            TxProcessor = new TransactionProcessor(SpecProvider, State, Storage, virtualMachine, LogManager);
            BlockPreprocessorStep = new RecoverSignatures(EthereumEcdsa, TxPool, SpecProvider, LogManager);
            HeaderValidator headerValidator = new(BlockTree, Always.Valid, SpecProvider, LogManager);
                
            _blockValidator = new BlockValidator(
                new TxValidator(SpecProvider.ChainId),
                headerValidator,
                Always.Valid,
                SpecProvider,
                LogManager);
            
            BlockProcessor = CreateBlockProcessor();
            
            BlockchainProcessor chainProcessor = new(BlockTree, BlockProcessor, BlockPreprocessorStep, LogManager, Nethermind.Blockchain.Processing.BlockchainProcessor.Options.Default);
            BlockchainProcessor = chainProcessor;
            BlockProcessingQueue = chainProcessor;
            chainProcessor.Start();
            
            TxPoolTxSource txPoolTxSource = CreateTxPoolTxSource();
            ISealer sealer = new NethDevSealEngine(TestItem.AddressD);
            ITransactionComparerProvider transactionComparerProvider = new TransactionComparerProvider(SpecProvider, BlockFinder);
            BlockProducer = CreateTestBlockProducer(txPoolTxSource, sealer, transactionComparerProvider);
            Suggester = new ProducedBlockSuggester(BlockTree, BlockProducer);
            BlockProducer.Start();

            _resetEvent = new SemaphoreSlim(0);
            _suggestedBlockResetEvent = new ManualResetEvent(true);
<<<<<<< HEAD
            BlockTree.NewHeadBlock += OnNewHeadBlock;
            BlockProducer.LastProducedBlockChanged += (s, e) =>
=======
            BlockTree.NewHeadBlock += (s, e) =>
            {
                _resetEvent.Release(1);
            };
            BlockProducer.BlockProduced += (s, e) =>
>>>>>>> f7870851
            {
                _suggestedBlockResetEvent.Set();
            };

            var genesis = GetGenesisBlock();
            BlockTree.SuggestBlock(genesis);
            await WaitAsync(_resetEvent, "Failed to process genesis in time.");
            await AddBlocksOnStart();
            return this;
        }

        private void OnNewHeadBlock(object? sender, BlockEventArgs e)
        {
            _resetEvent.Release(1);
        }

        protected virtual Task<IDbProvider> CreateDbProvider() => TestMemDbProvider.InitAsync();

        private async Task WaitAsync(SemaphoreSlim semaphore, string error, int timeout = DefaultTimeout)
        {
            if (!await semaphore.WaitAsync(timeout))
            {
                throw new InvalidOperationException(error);
            }
        }

        private async Task WaitAsync(EventWaitHandle eventWaitHandle, string error, int timeout = DefaultTimeout)
        {
            if (!await eventWaitHandle.WaitOneAsync(timeout, CancellationToken.None))
            {
                throw new InvalidOperationException(error);
            }
        }

        protected virtual IBlockProducer CreateTestBlockProducer(TxPoolTxSource txPoolTxSource, ISealer sealer, ITransactionComparerProvider transactionComparerProvider)
        {
            MiningConfig miningConfig = new();

            BlockProducerEnvFactory blockProducerEnvFactory = new(
                DbProvider, 
                BlockTree, 
                ReadOnlyTrieStore, 
                SpecProvider, 
                _blockValidator,
                NoBlockRewards.Instance,
                ReceiptStorage,
                BlockPreprocessorStep,
                TxPool,
                transactionComparerProvider,
                miningConfig,
                LogManager);

            BlockProducerEnv env = blockProducerEnvFactory.Create(txPoolTxSource);
            return new TestBlockProducer(env.TxSource, env.ChainProcessor, env.ReadOnlyStateProvider, sealer, BlockTree, BlockProductionTrigger, Timestamper, SpecProvider, LogManager);
        }

        public virtual ILogManager LogManager { get; } = LimboLogs.Instance;

        protected virtual TxPool.TxPool CreateTxPool() =>
            new(
                EthereumEcdsa,
                new ChainHeadInfoProvider(new FixedBlockChainHeadSpecProvider(SpecProvider), BlockTree, ReadOnlyState),
                new TxPoolConfig(),
                new TxValidator(SpecProvider.ChainId),
                LogManager,
                TransactionComparerProvider.GetDefaultComparer());

        protected virtual TxPoolTxSource CreateTxPoolTxSource()
        {
            ITxFilterPipeline txFilterPipeline = TxFilterPipelineBuilder.CreateStandardFilteringPipeline(LimboLogs.Instance,
                SpecProvider);
            return new TxPoolTxSource(TxPool, SpecProvider, TransactionComparerProvider, LogManager, txFilterPipeline);
        }

        public BlockBuilder GenesisBlockBuilder { get; set; }

        protected virtual Block GetGenesisBlock()
        {
            BlockBuilder genesisBlockBuilder = Builders.Build.A.Block.Genesis;
            if (GenesisBlockBuilder != null)
            {
                genesisBlockBuilder = GenesisBlockBuilder;
            }
            
            genesisBlockBuilder.WithStateRoot(State.StateRoot);
            if (SealEngineType == Nethermind.Core.SealEngineType.AuRa)
            {
                genesisBlockBuilder.WithAura(0, new byte[65]);
            }

            return genesisBlockBuilder.TestObject;
        }

        protected virtual async Task AddBlocksOnStart()
        {
            await AddBlock();
            await AddBlock(BuildSimpleTransaction.WithNonce(0).TestObject);
            await AddBlock(BuildSimpleTransaction.WithNonce(1).TestObject, BuildSimpleTransaction.WithNonce(2).TestObject);
        }

        protected virtual BlockProcessor CreateBlockProcessor() =>
            new(
                SpecProvider,
                _blockValidator,
                NoBlockRewards.Instance,
                new BlockProcessor.BlockValidationTransactionsExecutor(TxProcessor, State),
                State,
                Storage,
                ReceiptStorage,
                NullWitnessCollector.Instance,
                LogManager);

        public async Task WaitForNewHead()
        {
            await WaitAsync(_resetEvent, "Failed to produce new head in time.");
            _suggestedBlockResetEvent.Reset();
        }

        public async Task AddBlock(params Transaction[] transactions)
        {
            await AddBlockInternal(transactions);

            await WaitAsync(_resetEvent, "Failed to produce new head in time.");
            _suggestedBlockResetEvent.Reset();
            _oneAtATime.Set();
        }

        public async Task AddBlock(bool shouldWaitForHead = true, params Transaction[] transactions)
        {
            await AddBlockInternal(transactions);

            if (shouldWaitForHead)
            {
                await WaitAsync(_resetEvent, "Failed to produce new head in time.");
            }
            else
            {
                await WaitAsync(_suggestedBlockResetEvent, "Failed to produce new suggested block in time.");
            }

            _oneAtATime.Set();
        }

        private async Task<AddTxResult[]> AddBlockInternal(params Transaction[] transactions)
        {
            // we want it to be last event, so lets re-register
            BlockTree.NewHeadBlock -= OnNewHeadBlock;
            BlockTree.NewHeadBlock += OnNewHeadBlock;
            
            await WaitAsync(_oneAtATime, "Multiple block produced at once.");
            AddTxResult[] txResults = transactions.Select(t => TxPool.SubmitTx(t, TxHandlingOptions.None)).ToArray();
            Timestamper.Add(TimeSpan.FromSeconds(1));
            await BlockProductionTrigger.BuildBlock();
            return txResults;
        }

        public void AddTransactions(params Transaction[] txs)
        {
            for (int i = 0; i < txs.Length; i++)
            {
                TxPool.SubmitTx(txs[i], TxHandlingOptions.None);
            }
        }

        public virtual void Dispose()
        {
            TestContext.Out.WriteLine($"disposing {this.GetHashCode()}");
            BlockProducer?.StopAsync();
            CodeDb?.Dispose();
            StateDb?.Dispose();
            _trieStoreWatcher?.Dispose();
            DbProvider?.Dispose();
        }

        /// <summary>
        /// Creates a simple transfer transaction with value defined by <paramref name="ether"/>
        /// from a rich account to <paramref name="address"/>
        /// </summary>
        /// <param name="address">Address to add funds to</param>
        /// <param name="ether">Value of ether to add to the account</param>
        /// <returns></returns>
        public async Task AddFunds(Address address, UInt256 ether) =>
            await AddBlock(GetFundsTransaction(address, ether));

        public async Task AddFunds(params (Address address, UInt256 ether)[] funds) =>
            await AddBlock(funds.Select((f, i) => GetFundsTransaction(f.address, f.ether, (uint)i)).ToArray());
        
        public async Task AddFundsAfterLondon(params (Address address, UInt256 ether)[] funds) =>
            await AddBlock(funds.Select((f, i) => GetFunds1559Transaction(f.address, f.ether, (uint)i)).ToArray());
        
        private Transaction GetFundsTransaction(Address address, UInt256 ether, uint index = 0)
        {
            UInt256 nonce = StateReader.GetNonce(BlockTree.Head.StateRoot, TestItem.AddressA);
            Transaction tx = Builders.Build.A.Transaction
                .SignedAndResolved(TestItem.PrivateKeyA)
                .To(address)
                .WithNonce(nonce + index)
                .WithValue(ether)
                .TestObject;
            return tx;
        }
        
        private Transaction GetFunds1559Transaction(Address address, UInt256 ether, uint index = 0)
        {
            UInt256 nonce = StateReader.GetNonce(BlockTree.Head.StateRoot, TestItem.AddressA);
            Transaction tx = Builders.Build.A.Transaction
                .SignedAndResolved(TestItem.PrivateKeyA)
                .To(address)
                .WithNonce(nonce + index)
                .WithMaxFeePerGas(20.GWei())
                .WithMaxPriorityFeePerGas(5.GWei())
                .WithType(TxType.EIP1559)
                .WithValue(ether)
                .WithChainId(MainnetSpecProvider.Instance.ChainId)
                .TestObject;
            return tx;
        }
    }
}<|MERGE_RESOLUTION|>--- conflicted
+++ resolved
@@ -101,12 +101,9 @@
         private IBlockFinder _blockFinder;
 
         public static readonly UInt256 InitialValue = 1000.Ether();
-<<<<<<< HEAD
-        private TrieStoreBoundaryWatcher _trieStoreWatcher;
-=======
+        private TrieStoreBoundaryWatcher _trieStoreWatcher;		
         private BlockValidator _blockValidator;
         public BuildBlocksWhenRequested BlockProductionTrigger { get; } = new();
->>>>>>> f7870851
 
         public IReadOnlyTrieStore ReadOnlyTrieStore { get; private set; }
 
@@ -122,12 +119,7 @@
             JsonSerializer = new EthereumJsonSerializer();
             SpecProvider = specProvider ?? MainnetSpecProvider.Instance;
             EthereumEcdsa = new EthereumEcdsa(ChainId.Mainnet, LogManager);
-<<<<<<< HEAD
-            ITxStorage txStorage = new InMemoryTxStorage();
             DbProvider = await CreateDbProvider();
-=======
-            DbProvider = await TestMemDbProvider.InitAsync();
->>>>>>> f7870851
             TrieStore = new TrieStore(StateDb.Innermost, LogManager);
             State = new StateProvider(TrieStore, DbProvider.CodeDb, LogManager);
             State.CreateAccount(TestItem.AddressA, (initialValues ?? InitialValue));
@@ -188,16 +180,8 @@
 
             _resetEvent = new SemaphoreSlim(0);
             _suggestedBlockResetEvent = new ManualResetEvent(true);
-<<<<<<< HEAD
             BlockTree.NewHeadBlock += OnNewHeadBlock;
-            BlockProducer.LastProducedBlockChanged += (s, e) =>
-=======
-            BlockTree.NewHeadBlock += (s, e) =>
-            {
-                _resetEvent.Release(1);
-            };
             BlockProducer.BlockProduced += (s, e) =>
->>>>>>> f7870851
             {
                 _suggestedBlockResetEvent.Set();
             };
