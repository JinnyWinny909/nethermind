--- conflicted
+++ resolved
@@ -109,14 +109,10 @@
         private IBlockFinder _blockFinder;
 
         public static readonly UInt256 InitialValue = 1000.Ether();
-<<<<<<< HEAD
+        private TrieStoreBoundaryWatcher _trieStoreWatcher;		
         public IHeaderValidator HeaderValidator { get; set; }
 
         public IBlockValidator BlockValidator { get; set; }
-=======
-        private TrieStoreBoundaryWatcher _trieStoreWatcher;		
-        private BlockValidator _blockValidator;
->>>>>>> 15ff3df1
         public BuildBlocksWhenRequested BlockProductionTrigger { get; } = new();
 
         public IReadOnlyTrieStore ReadOnlyTrieStore { get; private set; }
