//  Copyright (c) 2021 Demerzel Solutions Limited
//  This file is part of the Nethermind library.
// 
//  The Nethermind library is free software: you can redistribute it and/or modify
//  it under the terms of the GNU Lesser General Public License as published by
//  the Free Software Foundation, either version 3 of the License, or
//  (at your option) any later version.
// 
//  The Nethermind library is distributed in the hope that it will be useful,
//  but WITHOUT ANY WARRANTY; without even the implied warranty of
//  MERCHANTABILITY or FITNESS FOR A PARTICULAR PURPOSE. See the
//  GNU Lesser General Public License for more details.
// 
//  You should have received a copy of the GNU Lesser General Public License
//  along with the Nethermind. If not, see <http://www.gnu.org/licenses/>.

using System;
using System.Collections.Generic;
using Nethermind.Blockchain;
using Nethermind.Consensus;
using Nethermind.Core;
using Nethermind.Core.Crypto;
using Nethermind.Int256;
using Nethermind.Logging;
using Nethermind.Network.P2P.EventArg;
using Nethermind.Network.P2P.ProtocolHandlers;
using Nethermind.Network.P2P.Subprotocols.Eth.V62.Messages;
using Nethermind.Network.Rlpx;
using Nethermind.Stats;
using Nethermind.Stats.Model;
using Nethermind.Synchronization;
using Nethermind.TxPool;

namespace Nethermind.Network.P2P.Subprotocols.Eth.V62
{
    public class Eth62ProtocolHandler : SyncPeerProtocolHandlerBase, IZeroProtocolHandler
    {
        private bool _statusReceived;
        private readonly TxFloodController _floodController;
        protected readonly ITxPool _txPool;
        private readonly IGossipPolicy _gossipPolicy;

        public Eth62ProtocolHandler(
            ISession session,
            IMessageSerializationService serializer,
            INodeStatsManager statsManager,
            ISyncServer syncServer,
            ITxPool txPool,
            IGossipPolicy gossipPolicy,
            ILogManager logManager) : base(session, serializer, statsManager, syncServer, logManager)
        {
            _floodController = new TxFloodController(this, Timestamper.Default, Logger);
            _txPool = txPool ?? throw new ArgumentNullException(nameof(txPool));
            _gossipPolicy = gossipPolicy ?? throw new ArgumentNullException(nameof(gossipPolicy));

            EnsureGossipPolicy();
        }

        public void DisableTxFiltering()
        {
            _floodController.IsEnabled = false;
        }

        public override byte ProtocolVersion => 62;
        public override string ProtocolCode => Protocol.Eth;
        public override int MessageIdSpaceSize => 8;
        public override string Name => "eth62";
        protected override TimeSpan InitTimeout => Timeouts.Eth62Status;

        public override event EventHandler<ProtocolInitializedEventArgs>? ProtocolInitialized;

        public override event EventHandler<ProtocolEventArgs>? SubprotocolRequested
        {
            add { }
            remove { }
        }

        protected virtual void EnrichStatusMessage(StatusMessage statusMessage) { }

        public override void Init()
        {
            if (Logger.IsTrace) Logger.Trace($"{Name} subprotocol initializing with {Node:c}");

            if (SyncServer.Head == null)
            {
                throw new InvalidOperationException($"Cannot initialize {Name} without the head block set");
            }

            BlockHeader head = SyncServer.Head;
            StatusMessage statusMessage = new();
            statusMessage.ChainId = SyncServer.ChainId;
            statusMessage.ProtocolVersion = ProtocolVersion;
            statusMessage.TotalDifficulty = head.TotalDifficulty ?? head.Difficulty;
            statusMessage.BestHash = head.Hash!;
            statusMessage.GenesisHash = SyncServer.Genesis.Hash!;
            EnrichStatusMessage(statusMessage);

            Metrics.StatusesSent++;
            Send(statusMessage);

            CheckProtocolInitTimeout().ContinueWith(x =>
            {
                if (x.IsFaulted && Logger.IsError)
                {
                    Logger.Error($"Error during {Name} handler timeout logic", x.Exception);
                }
            });
        }

        public override void HandleMessage(ZeroPacket message)
        {
            int packetType = message.PacketType;
            if (!_statusReceived && packetType != Eth62MessageCode.Status)
            {
                throw new SubprotocolException(
                    $"No {nameof(StatusMessage)} received prior to communication with {Node:c}.");
            }

            int size = message.Content.ReadableBytes;
            if (Logger.IsTrace)
                Logger.Trace(
                    $"{Counter:D5} {Eth62MessageCode.GetDescription(packetType)} from {Node:c}");

            switch (packetType)
            {
                case Eth62MessageCode.Status:
                    StatusMessage statusMsg = Deserialize<StatusMessage>(message.Content);
                    ReportIn(statusMsg);
                    Handle(statusMsg);
                    break;
                case Eth62MessageCode.NewBlockHashes:
                    Metrics.Eth62NewBlockHashesReceived++;
                    if (_gossipPolicy.ShouldDisconnectGossipingNodes)
                    {
                        Disconnect(DisconnectReason.BreachOfProtocol,
                            "NewBlock message received after FIRST_FINALIZED_BLOCK PoS block.");
                    }
                    else
                    {
                        NewBlockHashesMessage newBlockHashesMessage =
                            Deserialize<NewBlockHashesMessage>(message.Content);
                        ReportIn(newBlockHashesMessage);
                        Handle(newBlockHashesMessage);
                    }

                    break;
                case Eth62MessageCode.Transactions:
                    Metrics.Eth62TransactionsReceived++;
                    if (_floodController.IsAllowed())
                    {
                        TransactionsMessage txMsg = Deserialize<TransactionsMessage>(message.Content);
                        ReportIn(txMsg);
                        Handle(txMsg);
                    }

                    break;
                case Eth62MessageCode.GetBlockHeaders:
                    GetBlockHeadersMessage getBlockHeadersMessage
                        = Deserialize<GetBlockHeadersMessage>(message.Content);
                    ReportIn(getBlockHeadersMessage);
                    Handle(getBlockHeadersMessage);
                    break;
                case Eth62MessageCode.BlockHeaders:
                    BlockHeadersMessage headersMsg = Deserialize<BlockHeadersMessage>(message.Content);
                    ReportIn(headersMsg);
                    Handle(headersMsg, size);
                    break;
                case Eth62MessageCode.GetBlockBodies:
                    GetBlockBodiesMessage getBodiesMsg = Deserialize<GetBlockBodiesMessage>(message.Content);
                    ReportIn(getBodiesMsg);
                    Handle(getBodiesMsg);
                    break;
                case Eth62MessageCode.BlockBodies:
                    BlockBodiesMessage bodiesMsg = Deserialize<BlockBodiesMessage>(message.Content);
                    ReportIn(bodiesMsg);
                    HandleBodies(bodiesMsg, size);
                    break;
                case Eth62MessageCode.NewBlock:
                    Metrics.Eth62NewBlockReceived++;
                    if (_gossipPolicy.ShouldDisconnectGossipingNodes)
                    {
                        Disconnect(DisconnectReason.BreachOfProtocol,
                            "NewBlock message received after FIRST_FINALIZED_BLOCK PoS block.");
                    }
                    else
                    {
                        NewBlockMessage newBlockMsg = Deserialize<NewBlockMessage>(message.Content);
                        ReportIn(newBlockMsg);
                        Handle(newBlockMsg);
                    }

                    break;
            }
        }

        private bool ShouldGossip => EnsureGossipPolicy();

        private bool EnsureGossipPolicy()
        {
            if (_gossipPolicy.ShouldGossipBlocks == false)
            {
                SyncServer.StopNotifyingPeersAboutNewBlocks();
                return false;
            }

            return true;
        }

        private void Handle(StatusMessage status)
        {
            Metrics.StatusesReceived++;
            if (_statusReceived)
            {
                throw new SubprotocolException($"{nameof(StatusMessage)} has already been received in the past");
            }

            _statusReceived = true;
            _remoteHeadBlockHash = status.BestHash;

            ReceivedProtocolInitMsg(status);

            SyncPeerProtocolInitializedEventArgs eventArgs = new(this)
            {
                ChainId = (ulong)status.ChainId,
                BestHash = status.BestHash,
                GenesisHash = status.GenesisHash,
                Protocol = status.Protocol,
                ProtocolVersion = status.ProtocolVersion,
                TotalDifficulty = status.TotalDifficulty
            };

            Session.IsNetworkIdMatched = SyncServer.ChainId == (ulong)status.ChainId;
            HeadHash = status.BestHash;
            TotalDifficulty = status.TotalDifficulty;
            ProtocolInitialized?.Invoke(this, eventArgs);
        }

        protected void Handle(TransactionsMessage msg)
        {
            IList<Transaction> transactions = msg.Transactions;
            for (int i = 0; i < transactions.Count; i++)
            {
                Transaction tx = transactions[i];
                tx.DeliveredBy = Node.Id;
                tx.Timestamp = _timestamper.UnixTime.Seconds;
                AcceptTxResult accepted = _txPool.SubmitTx(tx, TxHandlingOptions.None);
                _floodController.Report(accepted);

<<<<<<< HEAD
                if (Logger.IsTrace)
                    Logger.Trace(
                        $"{Node:c} sent {tx.Hash} tx and it was {result} (chain ID = {tx.Signature?.ChainId})");
=======
                if (Logger.IsTrace) Logger.Trace(
                    $"{Node:c} sent {tx.Hash} tx and it was {accepted} (chain ID = {tx.Signature?.ChainId})");
>>>>>>> 1c8b669a
            }
        }

        private void Handle(NewBlockHashesMessage newBlockHashes)
        {
            (Keccak, long)[] blockHashes = newBlockHashes.BlockHashes;
            for (int i = 0; i < blockHashes.Length; i++)
            {
                (Keccak hash, long number) = blockHashes[i];
                SyncServer.HintBlock(hash, number, this);
            }
        }

        private void Handle(NewBlockMessage msg)
        {
            try
            {
                msg.Block.Header.TotalDifficulty = msg.TotalDifficulty;
                SyncServer.AddNewBlock(msg.Block, this);
            }
            catch (Exception e)
            {
                if (Logger.IsDebug) Logger.Debug($"Handling {msg} from {Node:c} failed: " + e.Message);
                throw;
            }
        }

        public override void NotifyOfNewBlock(Block block, SendBlockPriority priority)
        {
            if (!ShouldGossip)
            {
                return;
            }

            switch (priority)
            {
                case SendBlockPriority.High:
                    SendNewBlock(block);
                    break;
                case SendBlockPriority.Low:
                    HintNewBlock(block.Hash, block.Number);
                    break;
                default:
                    Logger.Error(
                        $"Unknown priority ({priority}) passed to {nameof(NotifyOfNewBlock)} - handling as low priority");
                    HintNewBlock(block.Hash, block.Number);
                    break;
            }
        }

        private void SendNewBlock(Block block)
        {
            if (!block.TotalDifficulty.HasValue)
            {
                throw new InvalidOperationException($"Trying to send a block {block.Hash} with null total difficulty");
            }

            if (Logger.IsTrace) Logger.Trace($"OUT {Counter:D5} NewBlock to {Node:c}");

            NewBlockMessage msg = new();
            msg.Block = block;
            msg.TotalDifficulty = block.TotalDifficulty.Value;

            Send(msg);
        }

        private void HintNewBlock(Keccak blockHash, long number)
        {
            if (Logger.IsTrace) Logger.Trace($"OUT {Counter:D5} HintBlock to {Node:c}");

            NewBlockHashesMessage msg = new((blockHash, number));
            Send(msg);
        }

        protected override void OnDisposed()
        {
        }
    }
}<|MERGE_RESOLUTION|>--- conflicted
+++ resolved
@@ -246,14 +246,8 @@
                 AcceptTxResult accepted = _txPool.SubmitTx(tx, TxHandlingOptions.None);
                 _floodController.Report(accepted);
 
-<<<<<<< HEAD
-                if (Logger.IsTrace)
-                    Logger.Trace(
-                        $"{Node:c} sent {tx.Hash} tx and it was {result} (chain ID = {tx.Signature?.ChainId})");
-=======
                 if (Logger.IsTrace) Logger.Trace(
                     $"{Node:c} sent {tx.Hash} tx and it was {accepted} (chain ID = {tx.Signature?.ChainId})");
->>>>>>> 1c8b669a
             }
         }
 
