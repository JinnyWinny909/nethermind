//  Copyright (c) 2018 Demerzel Solutions Limited
//  This file is part of the Nethermind library.
// 
//  The Nethermind library is free software: you can redistribute it and/or modify
//  it under the terms of the GNU Lesser General Public License as published by
//  the Free Software Foundation, either version 3 of the License, or
//  (at your option) any later version.
// 
//  The Nethermind library is distributed in the hope that it will be useful,
//  but WITHOUT ANY WARRANTY; without even the implied warranty of
//  MERCHANTABILITY or FITNESS FOR A PARTICULAR PURPOSE. See the
//  GNU Lesser General Public License for more details.
// 
//  You should have received a copy of the GNU Lesser General Public License
//  along with the Nethermind. If not, see <http://www.gnu.org/licenses/>.

using System.Collections.Generic;
using System.Linq;
using System.Threading.Tasks;
using Nethermind.Baseline.Test.Contracts;
using Nethermind.Baseline.Tree;
using Nethermind.Core;
using Nethermind.Core.Crypto;
using Nethermind.Core.Test.Builders;
using Nethermind.Evm;
using Nethermind.Int256;
using Nethermind.JsonRpc.Test.Modules;
using Nethermind.Logging;
using NUnit.Framework;

namespace Nethermind.Baseline.Test
{
    public partial class BaselineTreeTrackerTests
    {
        [Test]
        public async Task Tree_tracker_reorganization([ValueSource(nameof(ReorganizationTestCases))]ReorganizedInsertLeafTest test)
        {
            Address address = TestItem.Addresses[0];
            (TestRpcBlockchain TestRpc, BaselineModule BaselineModule) result = await InitializeTestRpc(address);
            TestRpcBlockchain testRpc = result.TestRpc;
            BaselineTree baselineTree = BuildATree();
<<<<<<< HEAD
            var fromContractAddress = ContractAddress.From(address, 0L);
            var baselineTreeHelper = new BaselineTreeHelper(testRpc.LogFinder, _baselineDb, _metadataBaselineDb, LimboNoErrorLogger.Instance);
            new BaselineTreeTracker(fromContractAddress, baselineTree, testRpc.BlockProcessor, baselineTreeHelper, testRpc.BlockFinder, LimboNoErrorLogger.Instance);

            var contract = new MerkleTreeSHAContract(_abiEncoder, fromContractAddress);
=======
            Address contractAddress = ContractAddress.From(address, 0L);
            BaselineTreeHelper baselineTreeHelper = new BaselineTreeHelper(testRpc.LogFinder, _baselineDb, _metadataBaselineDb, LimboNoErrorLogger.Instance);
            new BaselineTreeTracker(contractAddress, baselineTree, testRpc.BlockProcessor, baselineTreeHelper, testRpc.BlockFinder, LimboNoErrorLogger.Instance);

            MerkleTreeSHAContract contract = new MerkleTreeSHAContract(_abiEncoder, contractAddress);
>>>>>>> 1a20c482
            UInt256 nonce = 1L;
            for (int i = 0; i < test.LeavesInBlocksCounts.Length; i++)
            {
                nonce = await InsertLeafFromArray(test.LeavesInTransactionsAndBlocks[i], nonce, testRpc, contract, address);

                await testRpc.AddBlock();
                Assert.AreEqual(test.LeavesInBlocksCounts[i], baselineTree.Count);
            }

            int initBlocksCount = 4;
            int allBlocksCount = initBlocksCount + test.LeavesInBlocksCounts.Length;
            testRpc.BlockProducer.BlockParent = testRpc.BlockTree.FindHeader(allBlocksCount);

            nonce = 1L;
            nonce = await InsertLeafFromArray(test.LeavesInMiddleOfReorganization, nonce, testRpc, contract, address);

            await testRpc.AddBlock(false);
            testRpc.BlockProducer.BlockParent = testRpc.BlockProducer.LastProducedBlock.Header;

            await InsertLeafFromArray(test.LeavesInAfterReorganization, nonce, testRpc, contract, address);

            await testRpc.AddBlock();
            Assert.AreEqual(test.FinalLeavesCount, baselineTree.Count);
        }

        private async Task<UInt256> InsertLeafFromArray(Keccak[] transactions, UInt256 startingNonce, TestRpcBlockchain testRpc, MerkleTreeSHAContract contract, Address address)
        {
            UInt256 nonce = startingNonce;
            for (int j = 0; j < transactions.Length; j++)
            {
                Keccak leafHash = transactions[j];
                Transaction transaction = contract.InsertLeaf(address, leafHash);
                transaction.Nonce = nonce;
                ++nonce;
                await testRpc.TxSender.SendTransaction(transaction, TxPool.TxHandlingOptions.None);
            }

            return nonce;
        }

        private async Task<UInt256> InsertLeavesFromArray(Keccak[][] transactions, UInt256 startingNonce, TestRpcBlockchain testRpc, MerkleTreeSHAContract contract, Address address)
        {
            UInt256 nonce = startingNonce;
            for (int j = 0; j < transactions.Length; j++)
            {
                Keccak[] hashes = transactions[j];
                Transaction transaction = contract.InsertLeaves(address, hashes);
                transaction.Nonce = nonce;
                ++nonce;
                await testRpc.TxSender.SendTransaction(transaction, TxPool.TxHandlingOptions.None);
            }

            return nonce;
        }

        public class ReorganizedInsertLeafTest
        {
            // first dimensions - blocks, second dimensions - transactions
            public Keccak[][] LeavesInTransactionsAndBlocks { get; set; }
            public int[] LeavesInBlocksCounts { get; set; }

            public Keccak[] LeavesInMiddleOfReorganization { get; set; }

            public Keccak[] LeavesInAfterReorganization { get; set; }

            public int FinalLeavesCount { get; set; }

            public override string ToString() => "Count of leaves in tree: " + string.Join("; ", LeavesInBlocksCounts.Select(x => x.ToString())) + $", Count of leaves after all count: {FinalLeavesCount}" ;
        }

        public static IEnumerable<ReorganizedInsertLeafTest> ReorganizationTestCases
        {
            get
            {
                yield return new ReorganizedInsertLeafTest()
                {
                    LeavesInTransactionsAndBlocks = new[]
                    {
                        new[] // first block
                        {
                            TestItem.KeccakB // first transaction
                        }
                    },
                    LeavesInBlocksCounts = new[]
                    {
                        1 // tree count after first block
                    },
                    LeavesInMiddleOfReorganization = new Keccak[] { },
                    LeavesInAfterReorganization = new Keccak[] { },
                    FinalLeavesCount = 0
                };

                yield return new ReorganizedInsertLeafTest()
                {
                    LeavesInTransactionsAndBlocks = new[]
                    {
                        new[] // first block
                        {
                            TestItem.KeccakB // first transaction
                        }
                    },
                    LeavesInBlocksCounts = new[]
                    {
                        1 // tree count after first block
                    },
                    LeavesInMiddleOfReorganization = new[] { TestItem.KeccakD },
                    LeavesInAfterReorganization = new[] { TestItem.KeccakC },
                    FinalLeavesCount = 2
                };


                yield return new ReorganizedInsertLeafTest()
                {
                    LeavesInTransactionsAndBlocks = new[]
                    {
                        new[] // first block
                        {
                            TestItem.KeccakB // first transaction
                        },
                        new[] // second block
                        {
                            TestItem.KeccakH, // first transaction
                            TestItem.KeccakF // second transaction
                        }
                    },
                    LeavesInBlocksCounts = new[]
                    {
                        1, 3
                    },
                    LeavesInMiddleOfReorganization = new[] { TestItem.KeccakD, TestItem.KeccakA }, // one is rejected because of nonce
                    LeavesInAfterReorganization = new[] { TestItem.KeccakC },
                    FinalLeavesCount = 3
                };
            }
        }
    }
}<|MERGE_RESOLUTION|>--- conflicted
+++ resolved
@@ -39,19 +39,11 @@
             (TestRpcBlockchain TestRpc, BaselineModule BaselineModule) result = await InitializeTestRpc(address);
             TestRpcBlockchain testRpc = result.TestRpc;
             BaselineTree baselineTree = BuildATree();
-<<<<<<< HEAD
-            var fromContractAddress = ContractAddress.From(address, 0L);
-            var baselineTreeHelper = new BaselineTreeHelper(testRpc.LogFinder, _baselineDb, _metadataBaselineDb, LimboNoErrorLogger.Instance);
-            new BaselineTreeTracker(fromContractAddress, baselineTree, testRpc.BlockProcessor, baselineTreeHelper, testRpc.BlockFinder, LimboNoErrorLogger.Instance);
-
-            var contract = new MerkleTreeSHAContract(_abiEncoder, fromContractAddress);
-=======
             Address contractAddress = ContractAddress.From(address, 0L);
             BaselineTreeHelper baselineTreeHelper = new BaselineTreeHelper(testRpc.LogFinder, _baselineDb, _metadataBaselineDb, LimboNoErrorLogger.Instance);
             new BaselineTreeTracker(contractAddress, baselineTree, testRpc.BlockProcessor, baselineTreeHelper, testRpc.BlockFinder, LimboNoErrorLogger.Instance);
 
             MerkleTreeSHAContract contract = new MerkleTreeSHAContract(_abiEncoder, contractAddress);
->>>>>>> 1a20c482
             UInt256 nonce = 1L;
             for (int i = 0; i < test.LeavesInBlocksCounts.Length; i++)
             {
