--- conflicted
+++ resolved
@@ -19,10 +19,6 @@
 using Nethermind.Crypto;
 using Nethermind.Network.Discovery.Messages;
 using Nethermind.Network.Discovery.Serializers;
-<<<<<<< HEAD
-using Nethermind.Network.Enr;
-=======
->>>>>>> 9dd85c38
 using Nethermind.Network.P2P.Subprotocols.Eth.V62.Messages;
 using Nethermind.Network.P2P.Subprotocols.Eth.V63.Messages;
 using Nethermind.Network.P2P.Subprotocols.Eth.V65.Messages;
@@ -113,11 +109,8 @@
             PongMsgSerializer pongSerializer = new(ecdsa, privateKeyProvider, new NodeIdResolver(ecdsa));
             FindNodeMsgSerializer findNodeSerializer = new(ecdsa, privateKeyProvider, new NodeIdResolver(ecdsa));
             NeighborsMsgSerializer neighborsSerializer = new(ecdsa, privateKeyProvider, new NodeIdResolver(ecdsa));
-<<<<<<< HEAD
             EnrRequestMsgSerializer enrRequestSerializer = new(ecdsa, privateKeyProvider, new NodeIdResolver(ecdsa));
             EnrResponseMsgSerializer enrResponseSerializer = new(ecdsa, privateKeyProvider, new NodeIdResolver(ecdsa));
-=======
->>>>>>> 9dd85c38
 
             return With(pingSerializer)
                 .With(pongSerializer)
