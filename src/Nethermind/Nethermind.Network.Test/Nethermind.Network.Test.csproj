--- conflicted
+++ resolved
@@ -2,11 +2,7 @@
   <PropertyGroup>
     <TargetFramework>net6.0</TargetFramework>
     <IsPackable>false</IsPackable>
-<<<<<<< HEAD
     <LangVersion>9</LangVersion>
-=======
-    <LangVersion>latest</LangVersion>
->>>>>>> a355eb68
   </PropertyGroup>
   <PropertyGroup Condition="'$(Configuration)|$(Platform)'=='Release|AnyCPU'">
     <TreatWarningsAsErrors>false</TreatWarningsAsErrors>
@@ -40,16 +36,10 @@
       <IncludeAssets>runtime; build; native; contentfiles; analyzers; buildtransitive</IncludeAssets>
       <PrivateAssets>all</PrivateAssets>
     </PackageReference>
-<<<<<<< HEAD
     <PackageReference Include="FluentAssertions" Version="6.2.0" />
-    <PackageReference Include="Microsoft.AspNetCore.DataProtection.Abstractions" Version="5.0.2" />
-    <PackageReference Include="Microsoft.AspNetCore.DataProtection.Extensions" Version="5.0.2" />
-    <PackageReference Include="Microsoft.NET.Test.Sdk" Version="16.10.0" />
-=======
     <PackageReference Include="Microsoft.AspNetCore.DataProtection.Abstractions" Version="6.0.0" />
     <PackageReference Include="Microsoft.AspNetCore.DataProtection.Extensions" Version="6.0.0" />
     <PackageReference Include="Microsoft.NET.Test.Sdk" Version="17.0.0" />
->>>>>>> a355eb68
     <PackageReference Include="NSubstitute" Version="4.2.2" />
     <PackageReference Include="NUnit" Version="3.13.2" />
     <PackageReference Include="NUnit3TestAdapter" Version="4.1.0" />
