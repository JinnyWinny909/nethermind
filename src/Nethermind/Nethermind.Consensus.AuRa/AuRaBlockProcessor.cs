<<<<<<< HEAD
//  Copyright (c) 2018 Demerzel Solutions Limited
=======
//  Copyright (c) 2021 Demerzel Solutions Limited
>>>>>>> 41823d3a
//  This file is part of the Nethermind library.
// 
//  The Nethermind library is free software: you can redistribute it and/or modify
//  it under the terms of the GNU Lesser General Public License as published by
//  the Free Software Foundation, either version 3 of the License, or
//  (at your option) any later version.
// 
//  The Nethermind library is distributed in the hope that it will be useful,
//  but WITHOUT ANY WARRANTY; without even the implied warranty of
//  MERCHANTABILITY or FITNESS FOR A PARTICULAR PURPOSE. See the
//  GNU Lesser General Public License for more details.
// 
//  You should have received a copy of the GNU Lesser General Public License
//  along with the Nethermind. If not, see <http://www.gnu.org/licenses/>.

using System;
using Nethermind.Blockchain;
using Nethermind.Blockchain.Find;
using Nethermind.Blockchain.Processing;
using Nethermind.Blockchain.Receipts;
using Nethermind.Blockchain.Rewards;
using Nethermind.Blockchain.Validators;
using Nethermind.Consensus.AuRa.Validators;
using Nethermind.Consensus.Transactions;
using Nethermind.Core;
using Nethermind.Core.Specs;
using Nethermind.Db;
using Nethermind.Evm;
using Nethermind.Evm.Tracing;
using Nethermind.Logging;
using Nethermind.State;
using Nethermind.TxPool;

namespace Nethermind.Consensus.AuRa
{
    public class AuRaBlockProcessor : BlockProcessor
    {
        private readonly ISpecProvider _specProvider;
        private readonly IBlockTree _blockTree;
        private readonly AuRaContractGasLimitOverride? _gasLimitOverride;
        private readonly ITxFilter _txFilter;
        private readonly ILogger _logger;
        private IAuRaValidator? _auRaValidator;

        public AuRaBlockProcessor(
            ISpecProvider specProvider,
            IBlockValidator blockValidator,
            IRewardCalculator rewardCalculator,
            ITransactionProcessor transactionProcessor,
            IStateProvider stateProvider,
            IStorageProvider storageProvider,
            ITxPool txPool,
            IReceiptStorage receiptStorage,
            ILogManager logManager,
            IBlockTree blockTree,
            ITxFilter? txFilter = null,
            AuRaContractGasLimitOverride? gasLimitOverride = null)
            : base(
                specProvider,
                blockValidator,
                rewardCalculator,
                transactionProcessor,
                stateProvider,
                storageProvider,
                txPool,
                receiptStorage,
                NullWitnessCollector.Instance, // TODO: we will not support beam sync on AuRa chains for now
                logManager)
        {
            _specProvider = specProvider;
            _blockTree = blockTree ?? throw new ArgumentNullException(nameof(blockTree));
            _logger = logManager?.GetClassLogger<AuRaBlockProcessor>() ?? throw new ArgumentNullException(nameof(logManager));
            _txFilter = txFilter ?? NullTxFilter.Instance;
            _gasLimitOverride = gasLimitOverride;
        }

        public IAuRaValidator AuRaValidator
        {
            get => _auRaValidator ?? new NullAuRaValidator();
            set => _auRaValidator = value;
        }

        protected override TxReceipt[] ProcessBlock(Block block, IBlockTracer blockTracer, ProcessingOptions options)
        {
            ValidateAuRa(block);
            AuRaValidator.OnBlockProcessingStart(block, options);
            var receipts = base.ProcessBlock(block, blockTracer, options);
            AuRaValidator.OnBlockProcessingEnd(block, receipts, options);
            Metrics.AuRaStep = block.Header?.AuRaStep ?? 0;
            return receipts;
        }

        // This validations cannot be run in AuraSealValidator because they are dependent on state.
        private void ValidateAuRa(Block block)
        {
            if (!block.IsGenesis)
            {
                var parentHeader = _blockTree.FindParentHeader(block.Header, BlockTreeLookupOptions.None);
                
                ValidateGasLimit(block.Header, parentHeader);
                ValidateTxs(block, parentHeader);
            }
        }

        private void ValidateGasLimit(BlockHeader header, BlockHeader parentHeader)
        {
            long? expectedGasLimit = null;
            if (_gasLimitOverride?.IsGasLimitValid(parentHeader, header.GasLimit, out expectedGasLimit) == false)
            {
                if (_logger.IsWarn) _logger.Warn($"Invalid gas limit for block {header.Number}, hash {header.Hash}, expected value from contract {expectedGasLimit}, but found {header.GasLimit}.");
                throw new InvalidBlockException(header.Hash);
            }
        }

        private void ValidateTxs(Block block, BlockHeader parentHeader)
        {
            (bool Allowed, string Reason)? TryRecoverSenderAddress(Transaction tx)
            {
                if (tx.Signature != null)
                {
                    IReleaseSpec spec = _specProvider.GetSpec(block.Number);
                    var ecdsa = new EthereumEcdsa(_specProvider.ChainId, LimboLogs.Instance);
                    Address txSenderAddress = ecdsa.RecoverAddress(tx, !spec.ValidateChainId);
                    if (tx.SenderAddress != txSenderAddress)
                    {
                        if (_logger.IsWarn) _logger.Warn($"Transaction {tx.ToShortString()} in block {block.ToString(Block.Format.FullHashAndNumber)} had recovered sender address on validation.");
                        tx.SenderAddress = txSenderAddress;
                        return _txFilter.IsAllowed(tx, parentHeader);
                    }
                }

                return null;
            }

            for (int i = 0; i < block.Transactions.Length; i++)
            {
                var tx = block.Transactions[i];
                var txFilterResult = _txFilter.IsAllowed(tx, parentHeader);
                if (!txFilterResult.Allowed)
<<<<<<< HEAD
=======
                {
                    txFilterResult = TryRecoverSenderAddress(tx) ?? txFilterResult;
                }

                if (!txFilterResult.Allowed)
>>>>>>> 41823d3a
                {
                    if (_logger.IsWarn) _logger.Warn($"Proposed block is not valid {block.ToString(Block.Format.FullHashAndNumber)}. {tx.ToShortString()} doesn't have required permissions. Reason: {txFilterResult.Reason}.");
                    throw new InvalidBlockException(block.Hash);
                }
            }
        }
        
        private class NullAuRaValidator : IAuRaValidator
        {
            public Address[] Validators => Array.Empty<Address>();
            public void OnBlockProcessingStart(Block block, ProcessingOptions options = ProcessingOptions.None) { }
            public void OnBlockProcessingEnd(Block block, TxReceipt[] receipts, ProcessingOptions options = ProcessingOptions.None) { }
        }
    }
}<|MERGE_RESOLUTION|>--- conflicted
+++ resolved
@@ -1,8 +1,4 @@
-<<<<<<< HEAD
-//  Copyright (c) 2018 Demerzel Solutions Limited
-=======
-//  Copyright (c) 2021 Demerzel Solutions Limited
->>>>>>> 41823d3a
+﻿//  Copyright (c) 2021 Demerzel Solutions Limited
 //  This file is part of the Nethermind library.
 // 
 //  The Nethermind library is free software: you can redistribute it and/or modify
@@ -29,6 +25,7 @@
 using Nethermind.Consensus.Transactions;
 using Nethermind.Core;
 using Nethermind.Core.Specs;
+using Nethermind.Crypto;
 using Nethermind.Db;
 using Nethermind.Evm;
 using Nethermind.Evm.Tracing;
@@ -142,14 +139,11 @@
                 var tx = block.Transactions[i];
                 var txFilterResult = _txFilter.IsAllowed(tx, parentHeader);
                 if (!txFilterResult.Allowed)
-<<<<<<< HEAD
-=======
                 {
                     txFilterResult = TryRecoverSenderAddress(tx) ?? txFilterResult;
                 }
 
                 if (!txFilterResult.Allowed)
->>>>>>> 41823d3a
                 {
                     if (_logger.IsWarn) _logger.Warn($"Proposed block is not valid {block.ToString(Block.Format.FullHashAndNumber)}. {tx.ToShortString()} doesn't have required permissions. Reason: {txFilterResult.Reason}.");
                     throw new InvalidBlockException(block.Hash);
