//  Copyright (c) 2021 Demerzel Solutions Limited
//  This file is part of the Nethermind library.
// 
//  The Nethermind library is free software: you can redistribute it and/or modify
//  it under the terms of the GNU Lesser General Public License as published by
//  the Free Software Foundation, either version 3 of the License, or
//  (at your option) any later version.
// 
//  The Nethermind library is distributed in the hope that it will be useful,
//  but WITHOUT ANY WARRANTY; without even the implied warranty of
//  MERCHANTABILITY or FITNESS FOR A PARTICULAR PURPOSE. See the
//  GNU Lesser General Public License for more details.
// 
//  You should have received a copy of the GNU Lesser General Public License
//  along with the Nethermind. If not, see <http://www.gnu.org/licenses/>.
// 

using System;
using System.Collections.Concurrent;
using System.Collections.Generic;
using System.Drawing;
using System.Linq;
using System.Threading;
using System.Threading.Tasks;
using Microsoft.Extensions.Logging;
using Nethermind.Blockchain;
using Nethermind.Blockchain.Find;
using Nethermind.Core;
using Nethermind.Core.Collections;
using Nethermind.Core.Crypto;
using Nethermind.Core.Extensions;
using Nethermind.Int256;
using Nethermind.JsonRpc;
using Nethermind.Logging;
using Nethermind.Mev.Data;
using Nethermind.Mev.Execution;
using Nethermind.TxPool.Collections;
using Org.BouncyCastle.Security;
using ILogger = Nethermind.Logging.ILogger;

namespace Nethermind.Mev.Source
{

    public class BundlePool : IBundlePool, ISimulatedBundleSource, IDisposable
    {
        private readonly ITimestamper _timestamper;
        private readonly IMevConfig _mevConfig;
        private readonly IBlockTree _blockTree;
        private readonly IBundleSimulator _simulator;
        private readonly BundleSortedPool _bundles;
        private readonly ConcurrentDictionary<long, ConcurrentDictionary<(MevBundle Bundle, Keccak BlockHash), SimulatedMevBundleContext>> _simulatedBundles = new();
        private readonly ILogger _logger;
        
        private long HeadNumber => _blockTree.Head?.Number ?? 0;
        
        public BundlePool(
            IBlockTree blockTree, 
            IBundleSimulator simulator,
            ITimestamper timestamper,
            IMevConfig mevConfig,
            ILogManager logManager)
        {
            _timestamper = timestamper;
            _mevConfig = mevConfig;
            _blockTree = blockTree;
            _simulator = simulator;
            _logger = logManager.GetClassLogger();
            
            _blockTree.NewHeadBlock += OnNewBlock;
            IComparer<MevBundle> comparer = CompareMevBundleByBlock.Default.ThenBy(CompareMevBundleByMinTimestamp.Default);
            _bundles = new BundleSortedPool(
                _mevConfig.BundlePoolSize,
                comparer,
                logManager );

<<<<<<< HEAD
        private long RegisterNewBlockTracking()
        {
            switch (_mevConfig.SimulationMode)
            {
                case SimulationMode.NewHead:
                    _blockTree.NewHeadBlock += OnNewBlock;
                    return _blockTree.Head?.Number ?? 0;
                
                case SimulationMode.NewBestSuggested:
                    _blockTree.NewSuggestedBlock += OnNewBlock;
                    return  _blockTree.BestSuggestedHeader?.Number ?? 0;
                
                default:
                    throw new ArgumentOutOfRangeException(nameof(_mevConfig.SimulationMode));
            }
=======
            _bundles.Removed += OnBundleRemoved;
>>>>>>> 957cb6b9
        }

        public Task<IEnumerable<MevBundle>> GetBundles(BlockHeader parent, UInt256 timestamp, long gasLimit, CancellationToken token = default) => 
            Task.FromResult(GetBundles(parent.Number + 1, timestamp, token));

        public IEnumerable<MevBundle> GetBundles(long blockNumber, UInt256 timestamp, CancellationToken token = default) => 
            GetBundles(blockNumber, timestamp, timestamp, token);

        private IEnumerable<MevBundle> GetBundles(long blockNumber, UInt256 minTimestamp, UInt256 maxTimestamp, CancellationToken token = default)
        {
            if (_bundles.TryGetBucket(blockNumber, out MevBundle[] bundles))
            {
                foreach (MevBundle mevBundle in bundles)
                {
                    if (token.IsCancellationRequested)
                    {
                        break;
                    }

                    bool bundleIsInFuture = mevBundle.MinTimestamp != UInt256.Zero && minTimestamp < mevBundle.MinTimestamp;
                    bool bundleIsTooOld = mevBundle.MaxTimestamp != UInt256.Zero && maxTimestamp > mevBundle.MaxTimestamp;
                    if (!bundleIsInFuture && !bundleIsTooOld) 
                    {
                        yield return mevBundle;
                    }
                }
            }
                    
        }

        public bool AddBundle(MevBundle bundle)
        {
            if (ValidateBundle(bundle))
            {
                bool result = _bundles.TryInsert(bundle, bundle);

                if (result)
                {
                    if (bundle.BlockNumber == HeadNumber + 1)
                    { 
                        TrySimulateBundle(bundle);
                    }
                }

                return result;
            }

            return false;
        }

        private bool ValidateBundle(MevBundle bundle, UInt256? currentTimestamp = null)
        {
            if (HeadNumber > bundle.BlockNumber)
            {
                return false;
            }

            currentTimestamp ??= _timestamper.UnixTime.Seconds;

            if (bundle.MaxTimestamp < bundle.MinTimestamp)
            {
                if (_logger.IsDebug) _logger.Debug($"Bundle rejected, because {nameof(bundle.MaxTimestamp)} {bundle.MaxTimestamp} is < {nameof(bundle.MinTimestamp)} {bundle.MinTimestamp}.");
                return false;
            }
            else if (bundle.MaxTimestamp != 0 && bundle.MaxTimestamp < currentTimestamp)
            {
                if (_logger.IsDebug) _logger.Debug($"Bundle rejected, because {nameof(bundle.MaxTimestamp)} {bundle.MaxTimestamp} is < current {currentTimestamp}.");
                return false;
            }
            else if (bundle.MinTimestamp != 0 && bundle.MinTimestamp > currentTimestamp + _mevConfig.BundleHorizon)
            {
                if (_logger.IsDebug) _logger.Debug($"Bundle rejected, because {nameof(bundle.MinTimestamp)} {bundle.MaxTimestamp} is further into the future than accepted horizon {_mevConfig.BundleHorizon}.");
                return false;
            }

            return true;
        }

        private bool TrySimulateBundle(MevBundle bundle)
        {
            ChainLevelInfo? level = _blockTree.FindLevel(bundle.BlockNumber - 1);
            if (level is not null)
            {
                for (int i = 0; i < level.BlockInfos.Length; i++)
                {
                    BlockHeader? header = _blockTree.FindHeader(level.BlockInfos[i].BlockHash, BlockTreeLookupOptions.None);
                    if (header is not null)
                    {
                        SimulateBundle(bundle, header);
                        return true;
                    }
                }
            }

            return false;
        }
              
        protected virtual SimulatedMevBundleContext? SimulateBundle(MevBundle bundle, BlockHeader parent)
        {
            SimulatedMevBundleContext? context = null;
            (MevBundle, Keccak) key = (bundle, parent.Hash!);
            
            SimulatedMevBundleContext CreateContext()
            {
                CancellationTokenSource cancellationTokenSource = new();
                Task<SimulatedMevBundle> simulateTask = _simulator.Simulate(bundle, parent, cancellationTokenSource.Token);
                simulateTask.ContinueWith(TryRemoveFailedSimulatedBundle, cancellationTokenSource.Token);
                return context = new(simulateTask, cancellationTokenSource);
            }
            
            ConcurrentDictionary<(MevBundle, Keccak), SimulatedMevBundleContext> AddContext(ConcurrentDictionary<(MevBundle, Keccak), SimulatedMevBundleContext> d)
            {
                d.AddOrUpdate(key, 
                    _ => CreateContext(), 
                    (_, c) => c);
                return d;
            }
            
            _simulatedBundles.AddOrUpdate(parent.Number, 
                    _ =>
                    {
                        ConcurrentDictionary<(MevBundle, Keccak), SimulatedMevBundleContext> d = new();
                        return AddContext(d);
                    },
                    (_, d) => AddContext(d));

            return context;
        }

        private void TryRemoveFailedSimulatedBundle(Task<SimulatedMevBundle> simulateTask)
        {
            if (simulateTask.IsCompletedSuccessfully)
            {
                SimulatedMevBundle simulatedMevBundle = simulateTask.Result;
                if (!simulatedMevBundle.Success)
                {
                    _bundles.TryRemove(simulatedMevBundle.Bundle);
                    RemoveSimulation(simulatedMevBundle.Bundle);
                }
            }
        }

        private void OnNewBlock(object? sender, BlockEventArgs e)
        {
            long blockNumber = e.Block!.Number;
            RemoveBundlesUpToBlock(blockNumber);

            Task.Run(() =>
            {
                IEnumerable<MevBundle> bundles = GetBundles(e.Block.Number + 1, UInt256.MaxValue, UInt256.Zero);
                foreach (MevBundle bundle in bundles)
                {
                    SimulateBundle(bundle, e.Block.Header);
                }
            });
        }

        private void RemoveBundlesUpToBlock(long blockNumber)
        {
            IDictionary<long, MevBundle[]> bundlesToRemove = _bundles.GetBucketSnapshot(b => b <= blockNumber);

            foreach (KeyValuePair<long, MevBundle[]> bundleBucket in bundlesToRemove)
            {
                _simulatedBundles.TryRemove(bundleBucket.Key, out _);
                foreach (MevBundle mevBundle in bundleBucket.Value)
                {
                    _bundles.TryRemove(mevBundle);
                }
            }
        }

        private void OnBundleRemoved(object? sender, SortedPool<MevBundle, MevBundle, long>.SortedPoolRemovedEventArgs e)
        {
            if (e.Evicted)
            {
                RemoveSimulation(e.Key);
            }
        }

        private void RemoveSimulation(MevBundle bundle)
        {
            if (_simulatedBundles.TryGetValue(bundle.BlockNumber, out ConcurrentDictionary<(MevBundle Bundle, Keccak BlockHash), SimulatedMevBundleContext>? simulations))
            {
                IEnumerable<(MevBundle Bundle, Keccak BlockHash)> keys = simulations.Keys.Where(k => Equals(k.Bundle, bundle));

                foreach ((MevBundle Bundle, Keccak BlockHash) key in keys)
                {
                    simulations.TryRemove(key, out _);
                }

                if (simulations.Count == 0)
                {
                    _simulatedBundles.Remove(bundle.BlockNumber, out _);
                }
            }
        }

        async Task<IEnumerable<SimulatedMevBundle>> ISimulatedBundleSource.GetBundles(BlockHeader parent, UInt256 timestamp, long gasLimit, CancellationToken token)
        {
            HashSet<MevBundle> bundles = (await GetBundles(parent, timestamp, gasLimit, token)).ToHashSet();
            
            if (_simulatedBundles.TryGetValue(parent.Number, out ConcurrentDictionary<(MevBundle Bundle, Keccak BlockHash), SimulatedMevBundleContext>? simulatedBundlesForBlock))
            {
                IEnumerable<Task<SimulatedMevBundle>> resultTasks = simulatedBundlesForBlock
                    .Where(b => b.Key.BlockHash == parent.Hash)
                    .Where(b => bundles.Contains(b.Key.Bundle))
                    .Select(b => b.Value.Task)
                    .ToArray();

                await Task.WhenAny(Task.WhenAll(resultTasks), token.AsTask());

                return resultTasks
                    .Where(t => t.IsCompletedSuccessfully)
                    .Select(t => t.Result)
                    .Where(t => t.Success)
                    .Where(s => s.GasUsed <= gasLimit);
            }
            else
            {
                return Enumerable.Empty<SimulatedMevBundle>();
            }
        }

        public void Dispose()
        {
            _blockTree.NewSuggestedBlock -= OnNewBlock;
            _blockTree.NewHeadBlock -= OnNewBlock;
            _bundles.Removed -= OnBundleRemoved;
        }

        protected class SimulatedMevBundleContext : IDisposable
        {
            public SimulatedMevBundleContext(Task<SimulatedMevBundle> task, CancellationTokenSource cancellationTokenSource)
            {
                Task = task;
                CancellationTokenSource = cancellationTokenSource;
            }
            
            public CancellationTokenSource CancellationTokenSource { get; }
            public Task<SimulatedMevBundle> Task { get; }

            public void Dispose()
            {
                CancellationTokenSource.Dispose();
            }
        }
    }
}<|MERGE_RESOLUTION|>--- conflicted
+++ resolved
@@ -73,25 +73,7 @@
                 comparer,
                 logManager );
 
-<<<<<<< HEAD
-        private long RegisterNewBlockTracking()
-        {
-            switch (_mevConfig.SimulationMode)
-            {
-                case SimulationMode.NewHead:
-                    _blockTree.NewHeadBlock += OnNewBlock;
-                    return _blockTree.Head?.Number ?? 0;
-                
-                case SimulationMode.NewBestSuggested:
-                    _blockTree.NewSuggestedBlock += OnNewBlock;
-                    return  _blockTree.BestSuggestedHeader?.Number ?? 0;
-                
-                default:
-                    throw new ArgumentOutOfRangeException(nameof(_mevConfig.SimulationMode));
-            }
-=======
             _bundles.Removed += OnBundleRemoved;
->>>>>>> 957cb6b9
         }
 
         public Task<IEnumerable<MevBundle>> GetBundles(BlockHeader parent, UInt256 timestamp, long gasLimit, CancellationToken token = default) => 
