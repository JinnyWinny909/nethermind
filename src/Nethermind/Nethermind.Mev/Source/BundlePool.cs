//  Copyright (c) 2021 Demerzel Solutions Limited
//  This file is part of the Nethermind library.
// 
//  The Nethermind library is free software: you can redistribute it and/or modify
//  it under the terms of the GNU Lesser General Public License as published by
//  the Free Software Foundation, either version 3 of the License, or
//  (at your option) any later version.
// 
//  The Nethermind library is distributed in the hope that it will be useful,
//  but WITHOUT ANY WARRANTY; without even the implied warranty of
//  MERCHANTABILITY or FITNESS FOR A PARTICULAR PURPOSE. See the
//  GNU Lesser General Public License for more details.
// 
//  You should have received a copy of the GNU Lesser General Public License
//  along with the Nethermind. If not, see <http://www.gnu.org/licenses/>.
// 

using System;
using System.Collections.Concurrent;
using System.Collections.Generic;
using System.Drawing;
using System.Linq;
using System.Threading;
using System.Threading.Tasks;
using Microsoft.Extensions.Logging;
using Nethermind.Blockchain;
using Nethermind.Blockchain.Find;
using Nethermind.Core;
using Nethermind.Core.Collections;
using Nethermind.Core.Crypto;
using Nethermind.Core.Extensions;
using Nethermind.Int256;
using Nethermind.JsonRpc;
using Nethermind.Logging;
using Nethermind.Mev.Data;
using Nethermind.Mev.Execution;
using Nethermind.TxPool.Collections;
using Org.BouncyCastle.Security;
using ILogger = Nethermind.Logging.ILogger;

namespace Nethermind.Mev.Source
{

    public class BundlePool : IBundlePool, ISimulatedBundleSource, IDisposable
    {
        private readonly IBlockFinalizationManager? _finalizationManager;
        private readonly ITimestamper _timestamper;
        private readonly IMevConfig _mevConfig;
        private readonly IBlockTree _blockTree;
        private readonly IBundleSimulator _simulator;
        private readonly SortedPool<MevBundle, MevBundle, long> _bundles;
        private readonly ConcurrentDictionary<Keccak, ConcurrentDictionary<MevBundle, SimulatedMevBundleContext>> _simulatedBundles = new();
        private readonly ILogger _logger;
        private readonly CompareMevBundleByBlock? _compareMevBundleByBlock;
        public BundlePool(
            IBlockTree blockTree, 
            IBundleSimulator simulator,
            IBlockFinalizationManager? finalizationManager,
            ITimestamper timestamper,
            IMevConfig mevConfig,
            ILogManager logManager)
        {
            _finalizationManager = finalizationManager;
            _timestamper = timestamper;
            _mevConfig = mevConfig;
            _blockTree = blockTree;
            _simulator = simulator;
            _blockTree.NewSuggestedBlock += OnNewSuggestedBlock;
            _logger = logManager.GetClassLogger();

            _compareMevBundleByBlock = new CompareMevBundleByBlock {BestBlockNumber = blockTree.BestSuggestedHeader?.Number ?? 0};
            _bundles = new BundleSortedPool(
                _mevConfig.BundlePoolSize,
                _compareMevBundleByBlock.ThenBy(CompareMevBundleByMinTimestamp.Default),
                logManager ); 
            
            if (_finalizationManager != null)
            {
                _finalizationManager.BlocksFinalized += OnBlocksFinalized;
            }
        }

        public Task<IEnumerable<MevBundle>> GetBundles(BlockHeader parent, UInt256 timestamp, long gasLimit, CancellationToken token = default) => 
            Task.FromResult(GetBundles(parent.Number + 1, timestamp, token));

        public IEnumerable<MevBundle> GetBundles(long blockNumber, UInt256 timestamp, CancellationToken token = default) => 
            GetBundles(blockNumber, timestamp, timestamp, token);

        private IEnumerable<MevBundle> GetBundles(long blockNumber, UInt256 minTimestamp, UInt256 maxTimestamp, CancellationToken token = default)
        {
            if (_bundles.TryGetBucket(blockNumber, out MevBundle[] bundles))
            {
                foreach (MevBundle mevBundle in bundles)
                {
                    if (token.IsCancellationRequested)
                    {
                        break;
                    }

                    bool bundleIsInFuture = mevBundle.MinTimestamp != UInt256.Zero && minTimestamp < mevBundle.MinTimestamp;
                    bool bundleIsTooOld = mevBundle.MaxTimestamp != UInt256.Zero && maxTimestamp > mevBundle.MaxTimestamp;
                    if (!bundleIsInFuture && !bundleIsTooOld) 
                    {
                        yield return mevBundle;
                    }
                }
            }
                    
        }

        public bool AddBundle(MevBundle bundle)
        {
            if (ValidateBundle(bundle))
            {
                bool result;

                lock (_bundles)
                {
                    result = _bundles.TryInsert(bundle, bundle);
                }

                if (result)
                {
                    SimulateBundle(bundle);
                }

                return result;
            }

            return false;
        }

        private bool ValidateBundle(MevBundle bundle)
        {
            if (_finalizationManager?.IsFinalized(bundle.BlockNumber) == true)
            {
                return false;
            }

            UInt256 currentTimestamp = _timestamper.UnixTime.Seconds;

            if (bundle.MaxTimestamp < bundle.MinTimestamp)
            {
                if (_logger.IsDebug) _logger.Debug($"Bundle rejected, because {nameof(bundle.MaxTimestamp)} {bundle.MaxTimestamp} is < {nameof(bundle.MinTimestamp)} {bundle.MinTimestamp}.");
                return false;
            }
            else if (bundle.MaxTimestamp != 0 && bundle.MaxTimestamp < currentTimestamp)
            {
                if (_logger.IsDebug) _logger.Debug($"Bundle rejected, because {nameof(bundle.MaxTimestamp)} {bundle.MaxTimestamp} is < current {currentTimestamp}.");
                return false;
            }
            else if (bundle.MinTimestamp != 0 && bundle.MinTimestamp > currentTimestamp + _mevConfig.BundleHorizon)
            {
                if (_logger.IsDebug) _logger.Debug($"Bundle rejected, because {nameof(bundle.MinTimestamp)} {bundle.MaxTimestamp} is further into the future than accepted horizon {_mevConfig.BundleHorizon}.");
                return false;
            }

            return true;
        }

        private void SimulateBundle(MevBundle bundle)
        {
            ChainLevelInfo? level = _blockTree.FindLevel(bundle.BlockNumber - 1);
            if (level is not null)
            {
                for (int i = 0; i < level.BlockInfos.Length; i++)
                {
                    BlockHeader? header = _blockTree.FindHeader(level.BlockInfos[i].BlockHash, BlockTreeLookupOptions.None);
                    if (header is not null)
                    {
                        SimulateBundle(bundle, header);
                    }
                }
            }
        }
              
        private void SimulateBundle(MevBundle bundle, BlockHeader parent)
        {
            Keccak parentHash = parent.Hash!;
            ConcurrentDictionary<MevBundle, SimulatedMevBundleContext> blockDictionary = 
                _simulatedBundles.GetOrAdd(parentHash, _ => new ConcurrentDictionary<MevBundle, SimulatedMevBundleContext>());

            SimulatedMevBundleContext context = new();
            if (blockDictionary.TryAdd(bundle, context))
            {
                context.Task = _simulator.Simulate(bundle, parent, context.CancellationTokenSource.Token);
            }
            
            /*lock (_bundles) //CAN REMOVE?
            {
                _bundles.TryGetValue(bundle, out MevBundle mevBundle);
                
                if (!BundleValue.BlockHashes.Contains(parentHash))
                {
                    BundleValue.BlockHashes.Add(parentHash);
                }
            }*/
        }
        
        private void OnNewSuggestedBlock(object? sender, BlockEventArgs e)
        {
            long blockNumber = e.Block!.Number;
            ResortBundlesByBlock(blockNumber);

            if (_finalizationManager?.IsFinalized(blockNumber) != true)
            {
                Task.Run(() =>
                {
                    IEnumerable<MevBundle> bundles = GetBundles(e.Block.Number + 1, UInt256.MaxValue, UInt256.Zero);
                    foreach (MevBundle bundle in bundles)
                    {
                        SimulateBundle(bundle, e.Block.Header);
                    }
                });
            }
        }

        private void ResortBundlesByBlock(long newBlockNumber)
        {
            IEnumerable<long> Range(long start, long count)
            {
                for (long i = start; i < start + count; i++)
                {
                    yield return i;
                }
            }
            
            long previousBestSuggested = _compareMevBundleByBlock!.BestBlockNumber;
            long fromBlockNumber = Math.Min(newBlockNumber, previousBestSuggested);
            long blockDelta = Math.Abs(newBlockNumber - previousBestSuggested);
<<<<<<< HEAD
            _bundles.UpdateSortedValues(Range(fromBlockNumber, blockDelta), () => _compareBundleWithHashesByBlock.BestBlockNumber = newBlockNumber);
=======
            _bundles.NotifyChange(Range(fromBlockNumber, blockDelta), () => _compareMevBundleByBlock.BestBlockNumber = newBlockNumber);
>>>>>>> 9ff2fdc7
        }

        private void OnBlocksFinalized(object? sender, FinalizeEventArgs e) //NEED TO ADD ANYTHING ELSE?
        {
            long maxFinalizedBlockNumber = e.FinalizedBlocks.Select(b => b.Number).Max();
            int count = _bundles.Count;
            int capacity = _mevConfig.BundlePoolSize;
            MevBundle[] bundleArray = _bundles.GetSnapshot();
            IEnumerable<MevBundle> finalizedBundles = bundleArray.Where(bundle => bundle.BlockNumber < maxFinalizedBlockNumber);
            foreach (MevBundle bundle in finalizedBundles)
            {
<<<<<<< HEAD
                while (_bundles.Count > capacity) 
                {
                    _bundles.TryTakeFirst(out BundleWithHashes bundleWithHashes); 
=======
                IEnumerable<KeyValuePair<Keccak, ConcurrentDictionary<MevBundle, SimulatedMevBundleContext>>> relatedHashes =
                    _simulatedBundles.Where(kvp => kvp.Value.ContainsKey(bundle));
                foreach (var (_, value) in relatedHashes)
                {
                    value.Remove(bundle, out SimulatedMevBundleContext? context);
>>>>>>> 9ff2fdc7
                }
            }
        }

        async Task<IEnumerable<SimulatedMevBundle>> ISimulatedBundleSource.GetBundles(BlockHeader parent, UInt256 timestamp, long gasLimit, CancellationToken token)
        {
            HashSet<MevBundle> bundles = (await GetBundles(parent, timestamp, gasLimit, token)).ToHashSet();
            
            Keccak parentHash = parent.Hash!;
            if (_simulatedBundles.TryGetValue(parentHash, out ConcurrentDictionary<MevBundle, SimulatedMevBundleContext>? simulatedBundlesForBlock))
            {
                IEnumerable<Task<SimulatedMevBundle>> resultTasks = simulatedBundlesForBlock
                    .Where(b => bundles.Contains(b.Key))
                    .Select(b => b.Value.Task)
                    .ToArray();

                await Task.WhenAny(Task.WhenAll(resultTasks), token.AsTask());

                return resultTasks
                    .Where(t => t.IsCompletedSuccessfully)
                    .Select(t => t.Result)
                    .Where(t => t.Success)
                    .Where(s => s.GasUsed <= gasLimit);
            }
            else
            {
                return Enumerable.Empty<SimulatedMevBundle>();
            }
        }

<<<<<<< HEAD
        public void Dispose() 
=======
        public void Dispose()
>>>>>>> 9ff2fdc7
        {
            _blockTree.NewSuggestedBlock -= OnNewSuggestedBlock;
            
            if (_finalizationManager != null)
            {
                _finalizationManager.BlocksFinalized -= OnBlocksFinalized;
            }
        }
        
        private class MevBundleComparer : IComparer<MevBundle>
        {
            public static readonly MevBundleComparer Default = new();
            
            public int Compare(MevBundle? x, MevBundle? y)
            {
                if (ReferenceEquals(x, y)) return 0;
                if (ReferenceEquals(null, y)) return 1;
                if (ReferenceEquals(null, x)) return -1;
            
                // block number increasing
                int blockNumberComparison = x.BlockNumber.CompareTo(y.BlockNumber);
                if (blockNumberComparison != 0) return blockNumberComparison;
            
                // min timestamp increasing
                int minTimestampComparison = x.MinTimestamp.CompareTo(y.MinTimestamp);
                if (minTimestampComparison != 0) return minTimestampComparison;
            
                // max timestamp decreasing
                int maxTimestampComparison = y.MaxTimestamp.CompareTo(x.MaxTimestamp);
                if (maxTimestampComparison != 0) return maxTimestampComparison;

                for (int i = 0; i < Math.Max(x.Transactions.Count, y.Transactions.Count); i++)
                {
                    Keccak? xHash = x.Transactions.Count > i ? x.Transactions[i].Hash : null;
                    if (xHash is null) return -1;
                    
                    Keccak? yHash = y.Transactions.Count > i ? y.Transactions[i].Hash : null;
                    if (yHash is null) return 1;

                    int hashComparision = xHash.CompareTo(yHash);
                    if (hashComparision != 0) return hashComparision;
                }

                return 0;
            }
        }
        
        private class SimulatedMevBundleContext : IDisposable
        {
            public CancellationTokenSource CancellationTokenSource { get; } = new();
            public Task<SimulatedMevBundle> Task { get; set; } = null!;

            public void Dispose()
            {
                CancellationTokenSource.Dispose();
            }
        }
    }
}<|MERGE_RESOLUTION|>--- conflicted
+++ resolved
@@ -228,11 +228,7 @@
             long previousBestSuggested = _compareMevBundleByBlock!.BestBlockNumber;
             long fromBlockNumber = Math.Min(newBlockNumber, previousBestSuggested);
             long blockDelta = Math.Abs(newBlockNumber - previousBestSuggested);
-<<<<<<< HEAD
-            _bundles.UpdateSortedValues(Range(fromBlockNumber, blockDelta), () => _compareBundleWithHashesByBlock.BestBlockNumber = newBlockNumber);
-=======
-            _bundles.NotifyChange(Range(fromBlockNumber, blockDelta), () => _compareMevBundleByBlock.BestBlockNumber = newBlockNumber);
->>>>>>> 9ff2fdc7
+            _bundles.UpdateSortedValues(Range(fromBlockNumber, blockDelta), () => _compareMevBundleByBlock.BestBlockNumber = newBlockNumber);
         }
 
         private void OnBlocksFinalized(object? sender, FinalizeEventArgs e) //NEED TO ADD ANYTHING ELSE?
@@ -244,17 +240,11 @@
             IEnumerable<MevBundle> finalizedBundles = bundleArray.Where(bundle => bundle.BlockNumber < maxFinalizedBlockNumber);
             foreach (MevBundle bundle in finalizedBundles)
             {
-<<<<<<< HEAD
-                while (_bundles.Count > capacity) 
-                {
-                    _bundles.TryTakeFirst(out BundleWithHashes bundleWithHashes); 
-=======
                 IEnumerable<KeyValuePair<Keccak, ConcurrentDictionary<MevBundle, SimulatedMevBundleContext>>> relatedHashes =
                     _simulatedBundles.Where(kvp => kvp.Value.ContainsKey(bundle));
                 foreach (var (_, value) in relatedHashes)
                 {
                     value.Remove(bundle, out SimulatedMevBundleContext? context);
->>>>>>> 9ff2fdc7
                 }
             }
         }
@@ -285,11 +275,7 @@
             }
         }
 
-<<<<<<< HEAD
-        public void Dispose() 
-=======
         public void Dispose()
->>>>>>> 9ff2fdc7
         {
             _blockTree.NewSuggestedBlock -= OnNewSuggestedBlock;
             
