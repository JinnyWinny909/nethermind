--- conflicted
+++ resolved
@@ -17,21 +17,11 @@
 using System;
 using System.Collections.Generic;
 using Nethermind.Blockchain;
-using Nethermind.Blockchain.Processing;
-using Nethermind.Blockchain.Receipts;
-using Nethermind.Blockchain.Synchronization;
-using Nethermind.Core.Specs;
-using Nethermind.Crypto;
 using Nethermind.Db;
 using Nethermind.Facade;
 using Nethermind.JsonRpc.Data;
 using Nethermind.Logging;
-using Nethermind.Db.Blooms;
-<<<<<<< HEAD
-using Nethermind.Trie.Pruning;
-=======
 using Nethermind.State;
->>>>>>> 27da528f
 using Nethermind.TxPool;
 using Nethermind.Wallet;
 using Newtonsoft.Json;
@@ -41,14 +31,7 @@
     public class EthModuleFactory : ModuleFactoryBase<IEthModule>
     {
         private readonly IBlockTree _blockTree;
-<<<<<<< HEAD
-        private readonly ITrieNodeResolver _trieStore;
         private readonly IDbProvider _dbProvider;
-        private readonly IEthereumEcdsa _ethereumEcdsa;
-        private readonly IReceiptFinder _receiptFinder;
-        private readonly ISpecProvider _specProvider;
-=======
->>>>>>> 27da528f
         private readonly ILogManager _logManager;
         private readonly IStateReader _stateReader;
         private readonly IBlockchainBridgeFactory _blockchainBridgeFactory;
@@ -62,14 +45,6 @@
             ITxSender txSender,
             IWallet wallet,
             IBlockTree blockTree,
-<<<<<<< HEAD
-            ITrieNodeResolver trieStore,
-            IEthereumEcdsa ethereumEcdsa,
-            IBlockProcessor blockProcessor,
-            IReceiptFinder receiptFinder,
-            ISpecProvider specProvider,
-=======
->>>>>>> 27da528f
             IJsonRpcConfig config,
             ILogManager logManager,
             IStateReader stateReader,
@@ -79,13 +54,6 @@
             _txSender = txSender ?? throw new ArgumentNullException(nameof(txSender));
             _wallet = wallet ?? throw new ArgumentNullException(nameof(wallet));
             _blockTree = blockTree ?? throw new ArgumentNullException(nameof(blockTree));
-<<<<<<< HEAD
-            _trieStore = trieStore ?? throw new ArgumentNullException(nameof(trieStore));
-            _ethereumEcdsa = ethereumEcdsa ?? throw new ArgumentNullException(nameof(ethereumEcdsa));
-            _receiptFinder = receiptFinder ?? throw new ArgumentNullException(nameof(receiptFinder));
-            _specProvider = specProvider ?? throw new ArgumentNullException(nameof(specProvider));
-=======
->>>>>>> 27da528f
             _rpcConfig = config ?? throw new ArgumentNullException(nameof(config));
             _logManager = logManager ?? throw new ArgumentNullException(nameof(logManager));
             _stateReader = stateReader ?? throw new ArgumentNullException(nameof(stateReader));
@@ -95,30 +63,6 @@
         
         public override IEthModule Create()
         {
-<<<<<<< HEAD
-            ReadOnlyTrieStore readOnlyTrieStore = new ReadOnlyTrieStore(_trieStore);
-            ReadOnlyBlockTree readOnlyTree = new ReadOnlyBlockTree(_blockTree);
-            IReadOnlyDbProvider readOnlyDbProvider = new ReadOnlyDbProvider(_dbProvider, false);
-            ReadOnlyTxProcessingEnv readOnlyTxProcessingEnv = new ReadOnlyTxProcessingEnv(
-                readOnlyDbProvider, readOnlyTrieStore, readOnlyTree, _specProvider, _logManager);
-            
-            var blockchainBridge = new BlockchainBridge(
-                readOnlyTxProcessingEnv,
-                _txPool,
-                _receiptFinder,
-                _filterStore,
-                _filterManager,
-                _ethereumEcdsa,
-                _bloomStorage,
-                Timestamper.Default,
-                _logManager,
-                _isMining,
-                _rpcConfig.FindLogBlockDepthLimit
-                );
-            
-            
-=======
->>>>>>> 27da528f
             return new EthModule(
                 _rpcConfig,
                 _blockchainBridgeFactory.CreateBlockchainBridge(),
