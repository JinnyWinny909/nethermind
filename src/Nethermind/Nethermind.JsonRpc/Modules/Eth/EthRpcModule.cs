﻿//  Copyright (c) 2021 Demerzel Solutions Limited
//  This file is part of the Nethermind library.
// 
//  The Nethermind library is free software: you can redistribute it and/or modify
//  it under the terms of the GNU Lesser General Public License as published by
//  the Free Software Foundation, either version 3 of the License, or
//  (at your option) any later version.
// 
//  The Nethermind library is distributed in the hope that it will be useful,
//  but WITHOUT ANY WARRANTY; without even the implied warranty of
//  MERCHANTABILITY or FITNESS FOR A PARTICULAR PURPOSE. See the
//  GNU Lesser General Public License for more details.
// 
//  You should have received a copy of the GNU Lesser General Public License
//  along with the Nethermind. If not, see <http://www.gnu.org/licenses/>.

using System;
using System.Collections.Generic;
using System.Linq;
using System.Security;
using System.Text;
using System.Threading;
using System.Threading.Tasks;
using Nethermind.Blockchain.Filters;
using Nethermind.Blockchain.Find;
using Nethermind.Blockchain.Receipts;
using Nethermind.Core;
using Nethermind.Core.Crypto;
using Nethermind.Core.Extensions;
using Nethermind.Core.Specs;
using Nethermind.Int256;
using Nethermind.Facade;
using Nethermind.Facade.Eth;
using Nethermind.JsonRpc.Data;
using Nethermind.JsonRpc.Modules.Eth.FeeHistory;
using Nethermind.JsonRpc.Modules.Eth.GasPrice;
using Nethermind.Logging;
using Nethermind.Network.P2P;
using Nethermind.Serialization.Rlp;
using Nethermind.State;
using Nethermind.State.Proofs;
using Nethermind.Stats.Model;
using Nethermind.Trie;
using Nethermind.TxPool;
using Nethermind.Wallet;
using Block = Nethermind.Core.Block;
using BlockHeader = Nethermind.Core.BlockHeader;
using Signature = Nethermind.Core.Crypto.Signature;
using Transaction = Nethermind.Core.Transaction;

namespace Nethermind.JsonRpc.Modules.Eth
{
    public partial class EthRpcModule : IEthRpcModule
    {
        private readonly Encoding _messageEncoding = Encoding.UTF8;
        private readonly IJsonRpcConfig _rpcConfig;
        private readonly IBlockchainBridge _blockchainBridge;
        private readonly IBlockFinder _blockFinder;
        private readonly IReceiptFinder _receiptFinder;
        private readonly IStateReader _stateReader;
        private readonly ITxPool _txPoolBridge;
        private readonly ITxSender _txSender;
        private readonly IWallet _wallet;
        private readonly ISpecProvider _specProvider;
        private readonly ILogger _logger;
        private readonly IGasPriceOracle _gasPriceOracle;
        private readonly IEthSyncingInfo _ethSyncingInfo;

        private readonly IFeeHistoryOracle _feeHistoryOracle;
        private static bool HasStateForBlock(IBlockchainBridge blockchainBridge, BlockHeader header)
        {
            RootCheckVisitor rootCheckVisitor = new();
            blockchainBridge.RunTreeVisitor(rootCheckVisitor, header.StateRoot);
            return rootCheckVisitor.HasRoot;
        }

        public EthRpcModule(
            IJsonRpcConfig rpcConfig,
            IBlockchainBridge blockchainBridge,
            IBlockFinder blockFinder,
            IStateReader stateReader,
            ITxPool txPool,
            ITxSender txSender,
            IWallet wallet,
            IReceiptFinder receiptFinder,
            ILogManager logManager,
            ISpecProvider specProvider,
            IGasPriceOracle gasPriceOracle,
            IEthSyncingInfo ethSyncingInfo,
            IFeeHistoryOracle feeHistoryOracle)
        {
            _logger = logManager.GetClassLogger();
            _rpcConfig = rpcConfig ?? throw new ArgumentNullException(nameof(rpcConfig));
            _blockchainBridge = blockchainBridge ?? throw new ArgumentNullException(nameof(blockchainBridge));
            _blockFinder = blockFinder ?? throw new ArgumentNullException(nameof(blockFinder));
            _stateReader = stateReader ?? throw new ArgumentNullException(nameof(stateReader));
            _txPoolBridge = txPool ?? throw new ArgumentNullException(nameof(txPool));
            _txSender = txSender ?? throw new ArgumentNullException(nameof(txSender));
            _wallet = wallet ?? throw new ArgumentNullException(nameof(wallet));
            _receiptFinder = receiptFinder ?? throw new ArgumentNullException(nameof(receiptFinder));;
            _specProvider = specProvider ?? throw new ArgumentNullException(nameof(specProvider));
            _gasPriceOracle = gasPriceOracle ?? throw new ArgumentNullException(nameof(gasPriceOracle));
            _ethSyncingInfo = ethSyncingInfo ?? throw new ArgumentNullException(nameof(ethSyncingInfo));
            _feeHistoryOracle = feeHistoryOracle ?? throw new ArgumentNullException(nameof(feeHistoryOracle));
        }

        public ResultWrapper<string> eth_protocolVersion()
        {
            int highestVersion =  P2PProtocolInfoProvider.GetHighestVersionOfEthProtocol();
            return ResultWrapper<string>.Success(highestVersion.ToHexString());
        }

        public ResultWrapper<SyncingResult> eth_syncing()
        {
<<<<<<< HEAD
            SyncingResult result = _blockFinder.CheckSyncing();
            return ResultWrapper<SyncingResult>.Success(result);
=======
           return ResultWrapper<SyncingResult>.Success(_ethSyncingInfo.GetFullInfo());
>>>>>>> f7870851
        }

        public ResultWrapper<byte[]> eth_snapshot()
        {
            return ResultWrapper<byte[]>.Fail("eth_snapshot not supported");
        }

        public ResultWrapper<Address> eth_coinbase()
        {
            return ResultWrapper<Address>.Success(Address.Zero);
        }

        public ResultWrapper<bool?> eth_mining()
        {
            return ResultWrapper<bool?>.Success(_blockchainBridge.IsMining);
        }

        public ResultWrapper<UInt256?> eth_hashrate()
        {
            return ResultWrapper<UInt256?>.Success(0);
        }

        public ResultWrapper<UInt256?> eth_gasPrice()
        {
            return ResultWrapper<UInt256?>.Success(_gasPriceOracle.GetGasPriceEstimate());
        }

        public ResultWrapper<FeeHistoryResults> eth_feeHistory(int blockCount, BlockParameter newestBlock, double[]? rewardPercentiles = null)
        {
            return _feeHistoryOracle.GetFeeHistory(blockCount, newestBlock, rewardPercentiles);
        }

        public ResultWrapper<IEnumerable<Address>> eth_accounts()
        {
            try
            {
                Address[] result = _wallet.GetAccounts();
                Address[] data = result.ToArray();
                return ResultWrapper<IEnumerable<Address>>.Success(data.ToArray());
            }
            catch (Exception)
            {
                return ResultWrapper<IEnumerable<Address>>.Fail("Error while getting key addresses from wallet.");
            }
        }

        public Task<ResultWrapper<long?>> eth_blockNumber()
        {
            long number = _blockchainBridge.BeamHead?.Number ?? 0;
            return Task.FromResult(ResultWrapper<long?>.Success(number));
        }

        public Task<ResultWrapper<UInt256?>> eth_getBalance(Address address, BlockParameter? blockParameter = null)
        {
            SearchResult<BlockHeader> searchResult = _blockFinder.SearchForHeader(blockParameter);
            if (searchResult.IsError)
            {
                return Task.FromResult(ResultWrapper<UInt256?>.Fail(searchResult));
            }

            BlockHeader header = searchResult.Object;
            if (!HasStateForBlock(_blockchainBridge, header))
            {
                return Task.FromResult(ResultWrapper<UInt256?>.Fail($"No state available for block {header.Hash}",
                    ErrorCodes.ResourceUnavailable));
            }

            Account account = _stateReader.GetAccount(header.StateRoot, address);
            return Task.FromResult(ResultWrapper<UInt256?>.Success(account?.Balance ?? UInt256.Zero));
        }

        public ResultWrapper<byte[]> eth_getStorageAt(Address address, UInt256 positionIndex,
            BlockParameter? blockParameter = null)
        {
            SearchResult<BlockHeader> searchResult = _blockFinder.SearchForHeader(blockParameter);
            if (searchResult.IsError)
            {
                return ResultWrapper<byte[]>.Fail(searchResult);
            }

            BlockHeader? header = searchResult.Object;
            Account account = _stateReader.GetAccount(header.StateRoot, address);
            if (account == null)
            {
                return ResultWrapper<byte[]>.Success(Array.Empty<byte>());
            }

            byte[] storage = _stateReader.GetStorage(account.StorageRoot, positionIndex);
            return ResultWrapper<byte[]>.Success(storage.PadLeft(32));
        }

        public Task<ResultWrapper<UInt256?>> eth_getTransactionCount(Address address, BlockParameter blockParameter)
        {
            SearchResult<BlockHeader> searchResult = _blockFinder.SearchForHeader(blockParameter);
            if (searchResult.IsError)
            {
                return Task.FromResult(ResultWrapper<UInt256?>.Fail(searchResult));
            }

            BlockHeader header = searchResult.Object;
            if (!HasStateForBlock(_blockchainBridge, header))
            {
                return Task.FromResult(ResultWrapper<UInt256?>.Fail($"No state available for block {header.Hash}",
                    ErrorCodes.ResourceUnavailable));
            }

            Account account = _stateReader.GetAccount(header.StateRoot, address);
            UInt256 nonce = account?.Nonce ?? 0;

            return Task.FromResult(ResultWrapper<UInt256?>.Success(nonce));
        }

        public ResultWrapper<UInt256?> eth_getBlockTransactionCountByHash(Keccak blockHash)
        {
            SearchResult<Block> searchResult = _blockFinder.SearchForBlock(new BlockParameter(blockHash));
            if (searchResult.IsError)
            {
                return ResultWrapper<UInt256?>.Fail(searchResult);
            }

            return ResultWrapper<UInt256?>.Success((UInt256)searchResult.Object.Transactions.Length);
        }

        public ResultWrapper<UInt256?> eth_getBlockTransactionCountByNumber(BlockParameter blockParameter)
        {
            SearchResult<Block> searchResult = _blockFinder.SearchForBlock(blockParameter);
            if (searchResult.IsError)
            {
                return ResultWrapper<UInt256?>.Fail(searchResult);
            }

            return ResultWrapper<UInt256?>.Success((UInt256)searchResult.Object.Transactions.Length);
        }

        public ResultWrapper<UInt256?> eth_getUncleCountByBlockHash(Keccak blockHash)
        {
            SearchResult<Block> searchResult = _blockFinder.SearchForBlock(new BlockParameter(blockHash));
            if (searchResult.IsError)
            {
                return ResultWrapper<UInt256?>.Fail(searchResult);
            }

            return ResultWrapper<UInt256?>.Success((UInt256)searchResult.Object.Uncles.Length);
        }

        public ResultWrapper<UInt256?> eth_getUncleCountByBlockNumber(BlockParameter? blockParameter)
        {
            SearchResult<Block> searchResult = _blockFinder.SearchForBlock(blockParameter);
            if (searchResult.IsError)
            {
                return ResultWrapper<UInt256?>.Fail(searchResult);
            }

            return ResultWrapper<UInt256?>.Success((UInt256)searchResult.Object.Uncles.Length);
        }

        public ResultWrapper<byte[]> eth_getCode(Address address, BlockParameter? blockParameter = null)
        {
            SearchResult<BlockHeader> searchResult = _blockFinder.SearchForHeader(blockParameter);
            if (searchResult.IsError)
            {
                return ResultWrapper<byte[]>.Fail(searchResult);
            }

            BlockHeader header = searchResult.Object;
            if (!HasStateForBlock(_blockchainBridge, header))
            {
                return ResultWrapper<byte[]>.Fail($"No state available for block {header.Hash}",
                    ErrorCodes.ResourceUnavailable);
            }

            Account account = _stateReader.GetAccount(header.StateRoot, address);
            if (account == null)
            {
                return ResultWrapper<byte[]>.Success(Array.Empty<byte>());
            }

            byte[]? code = _stateReader.GetCode(account.CodeHash);
            return ResultWrapper<byte[]>.Success(code);
        }

        public ResultWrapper<byte[]> eth_sign(Address addressData, byte[] message)
        {
            Signature sig;
            try
            {
                Address address = addressData;
                string messageText = _messageEncoding.GetString(message);
                const string signatureTemplate = "\x19Ethereum Signed Message:\n{0}{1}";
                string signatureText = string.Format(signatureTemplate, messageText.Length, messageText);
                sig = _wallet.Sign(Keccak.Compute(signatureText), address);
            }
            catch (SecurityException e)
            {
                return ResultWrapper<byte[]>.Fail(e.Message, ErrorCodes.AccountLocked);
            }
            catch (Exception)
            {
                return ResultWrapper<byte[]>.Fail($"Unable to sign as {addressData}");
            }

            if (_logger.IsTrace) _logger.Trace($"eth_sign request {addressData}, {message}, result: {sig}");
            return ResultWrapper<byte[]>.Success(sig.Bytes);
        }

        public Task<ResultWrapper<Keccak>> eth_sendTransaction(TransactionForRpc rpcTx)
        {
            Transaction tx = rpcTx.ToTransactionWithDefaults(_blockchainBridge.GetChainId());
            TxHandlingOptions options = rpcTx.Nonce == null ? TxHandlingOptions.ManagedNonce : TxHandlingOptions.None;
            return SendTx(tx, options);
        }

        public async Task<ResultWrapper<Keccak>> eth_sendRawTransaction(byte[] transaction)
        {
            try
            {
                Transaction tx = Rlp.Decode<Transaction>(transaction, RlpBehaviors.AllowUnsigned | RlpBehaviors.SkipTypedWrapping);
                return await SendTx(tx);
            }
            catch (RlpException)
            {
                return ResultWrapper<Keccak>.Fail("Invalid RLP.", ErrorCodes.TransactionRejected);
            }
        }

        private async Task<ResultWrapper<Keccak>> SendTx(Transaction tx,
            TxHandlingOptions txHandlingOptions = TxHandlingOptions.None)
        {
            try
            {
                (Keccak txHash, AddTxResult? addTxResult) =
                    await _txSender.SendTransaction(tx, txHandlingOptions | TxHandlingOptions.PersistentBroadcast);

                return addTxResult == AddTxResult.Added
                    ? ResultWrapper<Keccak>.Success(txHash)
                    : ResultWrapper<Keccak>.Fail(addTxResult?.ToString() ?? string.Empty, ErrorCodes.TransactionRejected);
            }
            catch (SecurityException e)
            {
                return ResultWrapper<Keccak>.Fail(e.Message, ErrorCodes.AccountLocked);
            }
            catch (Exception e)
            {
                if (_logger.IsError) _logger.Error("Failed to send transaction.", e);
                return ResultWrapper<Keccak>.Fail(e.Message, ErrorCodes.TransactionRejected);
            }
        }

        public ResultWrapper<string> eth_call(TransactionForRpc transactionCall, BlockParameter? blockParameter = null) =>
            new CallTxExecutor(_blockchainBridge, _blockFinder, _rpcConfig)
                .ExecuteTx(transactionCall, blockParameter);

        public ResultWrapper<UInt256?> eth_estimateGas(TransactionForRpc transactionCall, BlockParameter blockParameter) =>
            new EstimateGasTxExecutor(_blockchainBridge, _blockFinder, _rpcConfig)
                .ExecuteTx(transactionCall, blockParameter);

        public ResultWrapper<AccessListForRpc> eth_createAccessList(TransactionForRpc transactionCall, BlockParameter? blockParameter = null, bool optimize = true) =>
            new CreateAccessListTxExecutor(_blockchainBridge, _blockFinder, _rpcConfig, optimize)
                .ExecuteTx(transactionCall, blockParameter);

        public ResultWrapper<BlockForRpc> eth_getBlockByHash(Keccak blockHash, bool returnFullTransactionObjects)
        {
            return GetBlock(new BlockParameter(blockHash), returnFullTransactionObjects);
        }

        public ResultWrapper<BlockForRpc> eth_getBlockByNumber(BlockParameter blockParameter,
            bool returnFullTransactionObjects)
        {
            return GetBlock(blockParameter, returnFullTransactionObjects);
        }

        private ResultWrapper<BlockForRpc> GetBlock(BlockParameter blockParameter, bool returnFullTransactionObjects)
        {
            SearchResult<Block> searchResult = _blockFinder.SearchForBlock(blockParameter, true);
            if (searchResult.IsError)
            {
                return ResultWrapper<BlockForRpc>.Fail(searchResult);
            }

            Block? block = searchResult.Object;
            if (block != null)
            {
                _blockchainBridge.RecoverTxSenders(block);
            }

            return ResultWrapper<BlockForRpc>.Success(block == null
                ? null
                : new BlockForRpc(block, returnFullTransactionObjects, _specProvider));
        }

        public Task<ResultWrapper<TransactionForRpc>> eth_getTransactionByHash(Keccak transactionHash)
        {
            UInt256? baseFee = null;
            _txPoolBridge.TryGetPendingTransaction(transactionHash, out Transaction transaction);
            TxReceipt receipt = null; // note that if transaction is pending then for sure no receipt is known
            if (transaction == null)
            {
                (receipt, transaction, baseFee) = _blockchainBridge.GetTransaction(transactionHash);
                if (transaction == null)
                {
                    return Task.FromResult(ResultWrapper<TransactionForRpc>.Success(null));
                }
            }

            RecoverTxSenderIfNeeded(transaction);
            TransactionForRpc transactionModel =
                new(receipt?.BlockHash, receipt?.BlockNumber, receipt?.Index, transaction, baseFee);
            if (_logger.IsTrace)
                _logger.Trace($"eth_getTransactionByHash request {transactionHash}, result: {transactionModel.Hash}");
            return Task.FromResult(ResultWrapper<TransactionForRpc>.Success(transactionModel));
        }

        public ResultWrapper<TransactionForRpc[]> eth_pendingTransactions()
        {
            Transaction[] transactions = _txPoolBridge.GetPendingTransactions();
            TransactionForRpc[] transactionsModels = new TransactionForRpc[transactions.Length];
            for (int i = 0; i < transactions.Length; i++)
            {
                Transaction transaction = transactions[i];
                RecoverTxSenderIfNeeded(transaction);
                transactionsModels[i] = new TransactionForRpc(transaction);
                transactionsModels[i].BlockHash = Keccak.Zero;
            }

            if (_logger.IsTrace) _logger.Trace($"eth_pendingTransactions request, result: {transactionsModels.Length}");
            return ResultWrapper<TransactionForRpc[]>.Success(transactionsModels);
        }

        public ResultWrapper<TransactionForRpc> eth_getTransactionByBlockHashAndIndex(Keccak blockHash,
            UInt256 positionIndex)
        {
            SearchResult<Block> searchResult = _blockFinder.SearchForBlock(new BlockParameter(blockHash));
            if (searchResult.IsError)
            {
                return ResultWrapper<TransactionForRpc>.Fail(searchResult);
            }

            Block block = searchResult.Object;
            if (positionIndex < 0 || positionIndex > block.Transactions.Length - 1)
            {
                return ResultWrapper<TransactionForRpc>.Fail("Position Index is incorrect", ErrorCodes.InvalidParams);
            }

            Transaction transaction = block.Transactions[(int)positionIndex];
            RecoverTxSenderIfNeeded(transaction);

            TransactionForRpc transactionModel = new(block.Hash, block.Number, (int)positionIndex, transaction, block.BaseFeePerGas);

            return ResultWrapper<TransactionForRpc>.Success(transactionModel);
        }

        public ResultWrapper<TransactionForRpc> eth_getTransactionByBlockNumberAndIndex(BlockParameter blockParameter,
            UInt256 positionIndex)
        {
            SearchResult<Block> searchResult = _blockFinder.SearchForBlock(blockParameter);
            if (searchResult.IsError)
            {
                return ResultWrapper<TransactionForRpc>.Fail(searchResult);
            }

            Block? block = searchResult.Object;
            if (positionIndex < 0 || positionIndex > block.Transactions.Length - 1)
            {
                return ResultWrapper<TransactionForRpc>.Fail("Position Index is incorrect", ErrorCodes.InvalidParams);
            }

            Transaction transaction = block.Transactions[(int)positionIndex];
            RecoverTxSenderIfNeeded(transaction);

            TransactionForRpc transactionModel = new(block.Hash, block.Number, (int)positionIndex, transaction, block.BaseFeePerGas);

            if (_logger.IsDebug)
                _logger.Debug(
                    $"eth_getTransactionByBlockNumberAndIndex request {blockParameter}, index: {positionIndex}, result: {transactionModel.Hash}");
            return ResultWrapper<TransactionForRpc>.Success(transactionModel);
        }

        public Task<ResultWrapper<ReceiptForRpc>> eth_getTransactionReceipt(Keccak txHash)
        {
            (TxReceipt Receipt, UInt256? EffectiveGasPrice) result = _blockchainBridge.GetReceiptAndEffectiveGasPrice(txHash);
            if (result.Receipt == null)
            {
                return Task.FromResult(ResultWrapper<ReceiptForRpc>.Success(null));
            }

            Keccak blockHash = result.Receipt.BlockHash;
            TxReceipt[] receipts = _receiptFinder.Get(blockHash!);
            int logIndexStart = receipts.GetBlockLogFirstIndex(result.Receipt.Index);
            ReceiptForRpc receiptModel = new(txHash, result.Receipt, result.EffectiveGasPrice, logIndexStart);

            if (_logger.IsTrace) _logger.Trace($"eth_getTransactionReceipt request {txHash}, result: {txHash}");
            return Task.FromResult(ResultWrapper<ReceiptForRpc>.Success(receiptModel));
        }

        public ResultWrapper<BlockForRpc> eth_getUncleByBlockHashAndIndex(Keccak blockHash, UInt256 positionIndex)
        {
            return GetUncle(new BlockParameter(blockHash), positionIndex);
        }

        public ResultWrapper<BlockForRpc> eth_getUncleByBlockNumberAndIndex(BlockParameter blockParameter,
            UInt256 positionIndex)
        {
            return GetUncle(blockParameter, positionIndex);
        }

        private ResultWrapper<BlockForRpc> GetUncle(BlockParameter blockParameter, UInt256 positionIndex)
        {
            SearchResult<Block> searchResult = _blockFinder.SearchForBlock(blockParameter);
            if (searchResult.IsError)
            {
                return ResultWrapper<BlockForRpc>.Fail(searchResult);
            }

            Block block = searchResult.Object;
            if (positionIndex < 0 || positionIndex > block.Uncles.Length - 1)
            {
                return ResultWrapper<BlockForRpc>.Fail("Position Index is incorrect", ErrorCodes.InvalidParams);
            }

            BlockHeader uncleHeader = block.Uncles[(int)positionIndex];
            return ResultWrapper<BlockForRpc>.Success(new BlockForRpc(new Block(uncleHeader, BlockBody.Empty), false, _specProvider));
        }

        public ResultWrapper<UInt256?> eth_newFilter(Filter filter)
        {
            BlockParameter fromBlock = filter.FromBlock;
            BlockParameter toBlock = filter.ToBlock;
            int filterId = _blockchainBridge.NewFilter(fromBlock, toBlock, filter.Address, filter.Topics);
            return ResultWrapper<UInt256?>.Success((UInt256)filterId);
        }

        public ResultWrapper<UInt256?> eth_newBlockFilter()
        {
            int filterId = _blockchainBridge.NewBlockFilter();
            return ResultWrapper<UInt256?>.Success((UInt256)filterId);
        }

        public ResultWrapper<UInt256?> eth_newPendingTransactionFilter()
        {
            int filterId = _blockchainBridge.NewPendingTransactionFilter();
            return ResultWrapper<UInt256?>.Success((UInt256)filterId);
        }

        public ResultWrapper<bool?> eth_uninstallFilter(UInt256 filterId)
        {
            _blockchainBridge.UninstallFilter((int)filterId);
            return ResultWrapper<bool?>.Success(true);
        }

        public ResultWrapper<IEnumerable<object>> eth_getFilterChanges(UInt256 filterId)
        {
            int id = (int)filterId;
            FilterType filterType = _blockchainBridge.GetFilterType(id);
            switch (filterType)
            {
                case FilterType.BlockFilter:
                {
                    return _blockchainBridge.FilterExists(id)
                        ? ResultWrapper<IEnumerable<object>>.Success(_blockchainBridge.GetBlockFilterChanges(id))
                        : ResultWrapper<IEnumerable<object>>.Fail($"Filter with id: '{filterId}' does not exist.");
                }

                case FilterType.PendingTransactionFilter:
                {
                    return _blockchainBridge.FilterExists(id)
                        ? ResultWrapper<IEnumerable<object>>.Success(_blockchainBridge
                            .GetPendingTransactionFilterChanges(id))
                        : ResultWrapper<IEnumerable<object>>.Fail($"Filter with id: '{filterId}' does not exist.");
                }

                case FilterType.LogFilter:
                {
                    return _blockchainBridge.FilterExists(id)
                        ? ResultWrapper<IEnumerable<object>>.Success(
                            _blockchainBridge.GetLogFilterChanges(id).ToArray())
                        : ResultWrapper<IEnumerable<object>>.Fail($"Filter with id: '{filterId}' does not exist.");
                }

                default:
                {
                    throw new NotSupportedException($"Filter type {filterType} is not supported");
                }
            }
        }

        public ResultWrapper<IEnumerable<FilterLog>> eth_getFilterLogs(UInt256 filterId)
        {
            int id = (int)filterId;

            return _blockchainBridge.FilterExists(id)
                ? ResultWrapper<IEnumerable<FilterLog>>.Success(_blockchainBridge.GetFilterLogs(id))
                : ResultWrapper<IEnumerable<FilterLog>>.Fail($"Filter with id: '{filterId}' does not exist.");
        }

        public ResultWrapper<IEnumerable<FilterLog>> eth_getLogs(Filter filter)
        {
            IEnumerable<FilterLog> GetLogs(BlockParameter blockParameter, BlockParameter toBlockParameter,
                CancellationTokenSource cancellationTokenSource, CancellationToken token)
            {
                using (cancellationTokenSource)
                {
                    foreach (FilterLog log in _blockchainBridge.GetLogs(blockParameter, toBlockParameter,
                        filter.Address, filter.Topics, token))
                    {
                        yield return log;
                    }
                }
            }

            BlockParameter fromBlock = filter.FromBlock;
            BlockParameter toBlock = filter.ToBlock;

            try
            {
                CancellationTokenSource cancellationTokenSource = new(_rpcConfig.Timeout);
                return ResultWrapper<IEnumerable<FilterLog>>.Success(GetLogs(fromBlock, toBlock,
                    cancellationTokenSource, cancellationTokenSource.Token));
            }
            catch (ArgumentException e)
            {
                switch (e.Message)
                {
                    case ILogFinder.NotFoundError:
                        return ResultWrapper<IEnumerable<FilterLog>>.Fail(e.Message, ErrorCodes.ResourceNotFound);
                    default:
                        return ResultWrapper<IEnumerable<FilterLog>>.Fail(e.Message, ErrorCodes.InvalidParams);
                }
            }
        }

        public ResultWrapper<IEnumerable<byte[]>> eth_getWork()
        {
            return ResultWrapper<IEnumerable<byte[]>>.Fail("eth_getWork not supported", ErrorCodes.MethodNotFound);
        }

        public ResultWrapper<bool?> eth_submitWork(byte[] nonce, Keccak headerPowHash, byte[] mixDigest)
        {
            return ResultWrapper<bool?>.Fail("eth_submitWork not supported", ErrorCodes.MethodNotFound, null);
        }

        public ResultWrapper<bool?> eth_submitHashrate(string hashRate, string id)
        {
            return ResultWrapper<bool?>.Fail("eth_submitHashrate not supported", ErrorCodes.MethodNotFound, null);
        }

        // https://github.com/ethereum/EIPs/issues/1186	
        public ResultWrapper<AccountProof> eth_getProof(Address accountAddress, byte[][] storageKeys,
            BlockParameter blockParameter)
        {
            BlockHeader header;
            try
            {
                header = _blockFinder.FindHeader(blockParameter);
                if (header == null)
                {
                    return ResultWrapper<AccountProof>.Fail($"{blockParameter} block not found",
                        ErrorCodes.ResourceNotFound, null);
                }

                if (!HasStateForBlock(_blockchainBridge, header))
                {
                    return ResultWrapper<AccountProof>.Fail($"No state available for block {header.Hash}",
                        ErrorCodes.ResourceUnavailable);
                }
            }
            catch (Exception ex)
            {
                return ResultWrapper<AccountProof>.Fail(ex.Message, ErrorCodes.InternalError, null);
            }

            AccountProofCollector accountProofCollector = new(accountAddress, storageKeys);
            _blockchainBridge.RunTreeVisitor(accountProofCollector, header.StateRoot);

            return ResultWrapper<AccountProof>.Success(accountProofCollector.BuildResult());
        }

        public ResultWrapper<ulong> eth_chainId()
        {
            try
            {
                ulong chainId = _blockchainBridge.GetChainId();
                return ResultWrapper<ulong>.Success(chainId);
            }
            catch (Exception ex)
            {
                return ResultWrapper<ulong>.Fail(ex.Message, ErrorCodes.InternalError, 0L);
            }
        }

        private void RecoverTxSenderIfNeeded(Transaction transaction)
        {
            if (transaction.SenderAddress == null)
            {
                _blockchainBridge.RecoverTxSender(transaction);
            }
        }
    }
}<|MERGE_RESOLUTION|>--- conflicted
+++ resolved
@@ -112,12 +112,7 @@
 
         public ResultWrapper<SyncingResult> eth_syncing()
         {
-<<<<<<< HEAD
-            SyncingResult result = _blockFinder.CheckSyncing();
-            return ResultWrapper<SyncingResult>.Success(result);
-=======
            return ResultWrapper<SyncingResult>.Success(_ethSyncingInfo.GetFullInfo());
->>>>>>> f7870851
         }
 
         public ResultWrapper<byte[]> eth_snapshot()
