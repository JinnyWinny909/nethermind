﻿//  Copyright (c) 2021 Demerzel Solutions Limited
//  This file is part of the Nethermind library.
// 
//  The Nethermind library is free software: you can redistribute it and/or modify
//  it under the terms of the GNU Lesser General Public License as published by
//  the Free Software Foundation, either version 3 of the License, or
//  (at your option) any later version.
// 
//  The Nethermind library is distributed in the hope that it will be useful,
//  but WITHOUT ANY WARRANTY; without even the implied warranty of
//  MERCHANTABILITY or FITNESS FOR A PARTICULAR PURPOSE. See the
//  GNU Lesser General Public License for more details.
// 
//  You should have received a copy of the GNU Lesser General Public License
//  along with the Nethermind. If not, see <http://www.gnu.org/licenses/>.
// 

using System;
using System.Collections.Concurrent;
using System.Collections.Generic;
using System.Linq;
using System.Threading;
using Nethermind.Core;
using Nethermind.Core.Crypto;
using Nethermind.Core.Timers;
using Nethermind.Int256;
using Nethermind.Logging;
using Nethermind.TxPool.Collections;

namespace Nethermind.TxPool
{
    /// <summary>
    /// This class responsibility is to notify other peers about interesting transactions.
    /// </summary>
    internal class TxBroadcaster : IDisposable
    {
        private readonly ITxPoolConfig _txPoolConfig;
        private readonly IChainHeadInfoProvider _headInfo;

        /// <summary>
        /// Notification threshold randomizer seed
        /// </summary>
        private static int _seed = Environment.TickCount;

        /// <summary>
        /// Random number generator for peer notification threshold - no need to be securely random.
        /// </summary>
        private static readonly ThreadLocal<Random> Random =
            new(() => new Random(Interlocked.Increment(ref _seed)));
        
        /// <summary>
        /// Timer for rebroadcasting pending own transactions.
        /// </summary>
        private readonly ITimer _timer;
        
        /// <summary>
        /// Connected peers that can be notified about transactions.
        /// </summary>
        private readonly ConcurrentDictionary<PublicKey, ITxPoolPeer> _peers = new();
        
        /// <summary>
        /// Transactions published locally (initiated by this node users) or reorganised.
        /// </summary>
        private readonly SortedPool<Keccak, Transaction, Address> _persistentTxs;
        
        /// <summary>
        /// Transactions added by external peers between timer elapses.
        /// </summary>
        private ConcurrentBag<Transaction> _accumulatedTemporaryTxs;

        /// <summary>
        /// Bag for exchanging with _accumulatedTemporaryTxs and for preparing sending message.
        /// </summary>
        private ConcurrentBag<Transaction> _txsToSend;

        private readonly ILogger _logger;

        public TxBroadcaster(IComparer<Transaction> comparer,
            ITimerFactory timerFactory,
            ITxPoolConfig txPoolConfig,
            IChainHeadInfoProvider chainHeadInfoProvider,
            ILogManager? logManager)
        {
            _txPoolConfig = txPoolConfig;
            _headInfo = chainHeadInfoProvider;
            _logger = logManager?.GetClassLogger() ?? throw new ArgumentNullException(nameof(logManager));
            _persistentTxs = new TxDistinctSortedPool(MemoryAllowance.MemPoolSize, comparer, logManager);
            _accumulatedTemporaryTxs = new ConcurrentBag<Transaction>();
            _txsToSend = new ConcurrentBag<Transaction>();

            _timer = timerFactory.CreateTimer(TimeSpan.FromMilliseconds(1000));
            _timer.Elapsed += TimerOnElapsed;
            _timer.AutoReset = false;
            _timer.Start();
        }

        internal Transaction[] GetSnapshot() => _persistentTxs.GetSnapshot();

        public void Broadcast(Transaction tx, bool isPersistent)
        {
            if (isPersistent)
            {
                StartBroadcast(tx);
            }
            else
            {
                BroadcastOnce(tx);
            }
        }

        private void StartBroadcast(Transaction tx)
        {
            NotifyPeersAboutLocalTx(tx);
            _persistentTxs.TryInsert(tx.Hash, tx);
        }

        private void BroadcastOnce(Transaction tx)
        {
            _accumulatedTemporaryTxs.Add(tx);
        }
        
        public void BroadcastOnce(ITxPoolPeer peer, Transaction[] txs)
        {
            Notify(peer, txs);
        }
        
        public void StopBroadcast(Keccak txHash)
        {
            if (_persistentTxs.Count != 0)
            {
                bool hasBeenRemoved = _persistentTxs.TryRemove(txHash, out Transaction _);
                if (hasBeenRemoved)
                {
                    if (_logger.IsTrace) _logger.Trace(
                        $"Transaction {txHash} removed from broadcaster");
                }
            }
        }

        public void EnsureStopBroadcastUpToNonce(Address address, UInt256 nonce)
        {
            if (_persistentTxs.Count != 0)
            {
                foreach (Transaction tx in _persistentTxs.TakeWhile(address, t => t.Nonce <= nonce))
                {
                    StopBroadcast(tx.Hash!);
                }
            }
        }
        
        private void TimerOnElapsed(object sender, EventArgs args)
        {
            void NotifyPeers()
            {
                _txsToSend = Interlocked.Exchange(ref _accumulatedTemporaryTxs, _txsToSend);
            
                if (_logger.IsDebug) _logger.Debug($"Broadcasting transactions to all peers");

                foreach ((_, ITxPoolPeer peer) in _peers)
                {
                    Notify(peer, GetTxsToSend(peer, _txsToSend));
                }

                _txsToSend.Clear();
            }
            
            NotifyPeers();
            _timer.Enabled = true;
        }

        internal IEnumerable<(Transaction Tx, bool IsPersistent)> GetTxsToSend(ITxPoolPeer peer, IEnumerable<Transaction> txsToSend)
        {
            if (_txPoolConfig.PeerNotificationThreshold > 0)
            {
                // PeerNotificationThreshold is a declared in config percent of transactions in persistent broadcast,
                // which will be sent when timer elapse. numberOfPersistentTxsToBroadcast is equal to
                // PeerNotificationThreshold multiplication by number of transactions in persistent broadcast, rounded up.
                int numberOfPersistentTxsToBroadcast =
                    Math.Min(_txPoolConfig.PeerNotificationThreshold * _persistentTxs.Count / 100 + 1,
                        _persistentTxs.Count);

                foreach (Transaction tx in _persistentTxs.GetFirsts())
                {
<<<<<<< HEAD
                    yield return (tx, true);
=======
                    if (numberOfPersistentTxsToBroadcast > 0)
                    {
                        if (tx.MaxFeePerGas >= _headInfo.CurrentBaseFee)
                        {
                            numberOfPersistentTxsToBroadcast--;
                            yield return tx;
                        }
                    }
                    else
                    {
                        break;
                    }
>>>>>>> 39a1c696
                }
            }

            foreach (Transaction tx in txsToSend)
            {
                if (tx.DeliveredBy is null || !tx.DeliveredBy.Equals(peer.Id))
                {
                    yield return (tx, false);
                }
            }
        }

        private void Notify(ITxPoolPeer peer, IEnumerable<Transaction> txs) =>
            Notify(peer, txs.Select(t => (t, false)));
        
        private void Notify(ITxPoolPeer peer, IEnumerable<(Transaction Tx, bool IsPersistent)> txs)
        {
            try
            {
                peer.SendNewTransactions(txs);
                if (_logger.IsTrace) _logger.Trace($"Notified {peer} about transactions.");
            }
            catch (Exception e)
            {
                if (_logger.IsError) _logger.Error($"Failed to notify {peer} about transactions.", e);
            }
        }
        
        private void NotifyPeersAboutLocalTx(Transaction tx)
        {
            if (_logger.IsDebug) _logger.Debug($"Broadcasting new local transaction {tx.Hash} to all peers");

            foreach ((_, ITxPoolPeer peer) in _peers)
            {
                try
                {
                    peer.SendNewTransaction(tx, true);
                    if (_logger.IsTrace) _logger.Trace($"Notified {peer} about transaction {tx.Hash}.");
                }
                catch (Exception e)
                {
                    if (_logger.IsError) _logger.Error($"Failed to notify {peer} about transaction {tx.Hash}.", e);
                }
            }
        }

        public bool AddPeer(ITxPoolPeer peer)
        {
            return _peers.TryAdd(peer.Id, peer);
        }

        public bool RemovePeer(PublicKey nodeId)
        {
            return _peers.TryRemove(nodeId, out _);
        }

        public void Dispose()
        {
            _timer.Dispose();
        }
    }
}<|MERGE_RESOLUTION|>--- conflicted
+++ resolved
@@ -181,22 +181,18 @@
 
                 foreach (Transaction tx in _persistentTxs.GetFirsts())
                 {
-<<<<<<< HEAD
-                    yield return (tx, true);
-=======
                     if (numberOfPersistentTxsToBroadcast > 0)
                     {
                         if (tx.MaxFeePerGas >= _headInfo.CurrentBaseFee)
                         {
                             numberOfPersistentTxsToBroadcast--;
-                            yield return tx;
+                            yield return (tx, true);
                         }
                     }
                     else
                     {
                         break;
                     }
->>>>>>> 39a1c696
                 }
             }
 
