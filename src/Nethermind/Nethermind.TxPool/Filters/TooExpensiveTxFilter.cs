--- conflicted
+++ resolved
@@ -49,10 +49,6 @@
             Account account = _accounts.GetAccount(tx.SenderAddress!);
             UInt256 balance = account.Balance;
             UInt256 cumulativeCost = UInt256.Zero;
-<<<<<<< HEAD
-            UInt256 currentNonce = account.Nonce;
-=======
->>>>>>> 72129f64
             bool overflow = false;
 
             Transaction[] transactions = _txs.GetBucketSnapshot(tx.SenderAddress);
@@ -81,11 +77,8 @@
             overflow |= UInt256.MultiplyOverflow(affordableGasPrice, (UInt256) tx.GasLimit, out UInt256 cost);
             overflow |= UInt256.AddOverflow(cost, tx.Value, out cost);
             overflow |= UInt256.AddOverflow(cost, cumulativeCost, out cumulativeCost);
-<<<<<<< HEAD
             overflow |= UInt256.MultiplyOverflow((UInt256)tx.GasLimit, tx.MaxFeePerGas, out UInt256 costFor1559Check);
             overflow |= UInt256.AddOverflow(tx.Value, costFor1559Check, out costFor1559Check);
-=======
->>>>>>> 72129f64
             if (overflow)
             {
                 if (_logger.IsTrace)
@@ -93,11 +86,7 @@
                 return (false, AddTxResult.Int256Overflow);
             }
             
-<<<<<<< HEAD
             if (balance < cumulativeCost || (tx.Nonce == currentNonce && balance < costFor1559Check))
-=======
-            if (balance < cumulativeCost)
->>>>>>> 72129f64
             {
                 if (_logger.IsTrace)
                     _logger.Trace($"Skipped adding transaction {tx.ToString("  ")}, insufficient funds.");
