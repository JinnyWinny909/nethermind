--- conflicted
+++ resolved
@@ -38,14 +38,12 @@
         public void RemovePeer(PublicKey nodeId) { }
 
         public AddTxResult AddTransaction(Transaction tx, TxHandlingOptions txHandlingOptions) => AddTxResult.Added;
+        
+        public void RemoveTransaction(Keccak hash, long blockNumber) { }
 
-<<<<<<< HEAD
-        public void RemoveTransaction(Keccak hash, long blockNumber) { }
-=======
         public void RemoveTransaction(Keccak hash, long blockNumber, bool removeBelowThisTxNonce)
         {
         }
->>>>>>> afb5880d
 
         public bool TryGetPendingTransaction(Keccak hash, out Transaction transaction)
         {
