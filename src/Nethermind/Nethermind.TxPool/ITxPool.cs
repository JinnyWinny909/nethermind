--- conflicted
+++ resolved
@@ -37,20 +37,11 @@
         void RemovePeer(PublicKey nodeId);
         AddTxResult AddTransaction(Transaction tx, TxHandlingOptions handlingOptions);
         bool RemoveTransaction(Keccak? hash);
-<<<<<<< HEAD
-        void NotifyHeadChange(Block block);
-=======
->>>>>>> a38b6454
         bool IsKnown(Keccak? hash);
         bool TryGetPendingTransaction(Keccak hash, out Transaction? transaction);
         UInt256 ReserveOwnTransactionNonce(Address address);
         event EventHandler<TxEventArgs> NewDiscovered;
         event EventHandler<TxEventArgs> NewPending;
         event EventHandler<TxEventArgs> RemovedPending;
-<<<<<<< HEAD
-        
-        public uint FutureNonceRetention { get; }
-=======
->>>>>>> a38b6454
     }
 }