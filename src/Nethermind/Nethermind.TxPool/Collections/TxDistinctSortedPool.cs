--- conflicted
+++ resolved
@@ -63,9 +63,6 @@
             }
         }
 
-<<<<<<< HEAD
-        protected override Address? MapToGroup(Transaction value) => TxSortedPool.MapTxToGroup(value);
-=======
         private void UpdateElement(Transaction tx, Action<Transaction> change)
         {
             if (_sortedValues.Remove(tx))
@@ -74,6 +71,5 @@
                 _sortedValues.Add(tx, tx.Hash);
             }
         }
->>>>>>> a38b6454
     }
 }