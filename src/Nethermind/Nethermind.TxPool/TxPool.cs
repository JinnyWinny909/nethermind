//  Copyright (c) 2021 Demerzel Solutions Limited
//  This file is part of the Nethermind library.
// 
//  The Nethermind library is free software: you can redistribute it and/or modify
//  it under the terms of the GNU Lesser General Public License as published by
//  the Free Software Foundation, either version 3 of the License, or
//  (at your option) any later version.
// 
//  The Nethermind library is distributed in the hope that it will be useful,
//  but WITHOUT ANY WARRANTY; without even the implied warranty of
//  MERCHANTABILITY or FITNESS FOR A PARTICULAR PURPOSE. See the
//  GNU Lesser General Public License for more details.
// 
//  You should have received a copy of the GNU Lesser General Public License
//  along with the Nethermind. If not, see <http://www.gnu.org/licenses/>.

using System;
using System.Collections.Concurrent;
using System.Collections.Generic;
using System.Linq;
using System.Runtime.CompilerServices;
using System.Threading;
using System.Threading.Tasks;
using System.Timers;
using Nethermind.Core;
using Nethermind.Core.Caching;
using Nethermind.Core.Crypto;
using Nethermind.Core.Specs;
using Nethermind.Crypto;
using Nethermind.Int256;
using Nethermind.Logging;
using Nethermind.State;
using Nethermind.TxPool.Collections;
using Timer = System.Timers.Timer;

[assembly: InternalsVisibleTo("Nethermind.Blockchain.Test")]

namespace Nethermind.TxPool
{
    /// <summary>
    /// Stores all pending transactions. These will be used by block producer if this node is a miner / validator
    /// or simply for broadcasting and tracing in other cases.
    /// </summary>
    public class TxPool : ITxPool, IDisposable
    {
<<<<<<< HEAD
        public static IComparer<Transaction> DefaultComparer { get; } =
            CompareTxByGasBottleneck.Instance
                .ThenBy(CompareTxByGasPrice.Instance)
                .ThenBy(CompareTxByTimestamp.Instance)
                .ThenBy(CompareTxByPoolIndex.Instance)
                .ThenBy(CompareTxByGasLimit.Instance);
=======
>>>>>>> cc4e012e

        private readonly object _locker = new();

        private readonly Dictionary<Address, AddressNonces> _nonces =
            new();

        private readonly LruKeyCache<Keccak> _hashCache = new(MemoryAllowance.TxHashCacheSize,
            Math.Min(1024 * 16, MemoryAllowance.TxHashCacheSize), "tx hashes");

        /// <summary>
        /// Number of blocks after which own transaction will not be resurrected any more
        /// </summary>
        private const long FadingTimeInBlocks = 64;

        /// <summary>
        /// Notification threshold randomizer seed
        /// </summary>
        private static int _seed = Environment.TickCount;

        /// <summary>
        /// Random number generator for peer notification threshold - no need to be securely random.
        /// </summary>
        private static readonly ThreadLocal<Random> Random =
            new(() => new Random(Interlocked.Increment(ref _seed)));

        private readonly SortedPool<Keccak, Transaction, Address> _transactions;

        private readonly IChainHeadSpecProvider _specProvider;
        private readonly ITxPoolConfig _txPoolConfig;
        private readonly IReadOnlyStateProvider _stateProvider;
        private readonly ITxValidator _validator;
        private readonly IEthereumEcdsa _ecdsa;
        protected readonly ILogger _logger;

        /// <summary>
        /// Transactions published locally (initiated by this node users) or reorganised.
        /// </summary>
        private readonly SortedPool<Keccak, Transaction, Address> _persistentBroadcastTransactions;
        
        /// <summary>
        /// Long term storage for pending transactions.
        /// </summary>
        private readonly ITxStorage _txStorage;

        /// <summary>
        /// Connected peers that can be notified about transactions.
        /// </summary>
        private readonly ConcurrentDictionary<PublicKey, ITxPoolPeer> _peers =
            new();

        /// <summary>
        /// Timer for rebroadcasting pending own transactions.
        /// </summary>
        private readonly Timer _ownTimer;

        /// <summary>
        /// Indexes transactions
        /// </summary>
        private ulong _txIndex;

        /// <summary>
        /// This class stores all known pending transactions that can be used for block production
        /// (by miners or validators) or simply informing other nodes about known pending transactions (broadcasting).
        /// </summary>
        /// <param name="txStorage">Tx storage used to reject known transactions.</param>
        /// <param name="ecdsa">Used to recover sender addresses from transaction signatures.</param>
        /// <param name="specProvider">Used for retrieving information on EIPs that may affect tx signature scheme.</param>
        /// <param name="txPoolConfig"></param>
        /// <param name="stateProvider"></param>
        /// <param name="transactionComparerProvider"></param>
        /// <param name="validator"></param>
        /// <param name="logManager"></param>
        /// <param name="comparer"></param>
        public TxPool(ITxStorage txStorage,
            IEthereumEcdsa ecdsa,
            IChainHeadSpecProvider specProvider,
            ITxPoolConfig txPoolConfig,
            IReadOnlyStateProvider stateProvider,
            ITxValidator validator,
            ILogManager? logManager,
            IComparer<Transaction> comparer)
        {
            _ecdsa = ecdsa ?? throw new ArgumentNullException(nameof(ecdsa));
            _logger = logManager?.GetClassLogger() ?? throw new ArgumentNullException(nameof(logManager));
            _txStorage = txStorage ?? throw new ArgumentNullException(nameof(txStorage));
            _specProvider = specProvider ?? throw new ArgumentNullException(nameof(specProvider));
            _txPoolConfig = txPoolConfig;
            _stateProvider = stateProvider ?? throw new ArgumentNullException(nameof(stateProvider));
            _validator = validator ?? throw new ArgumentNullException(nameof(validator));

            MemoryAllowance.MemPoolSize = txPoolConfig.Size;
            ThisNodeInfo.AddInfo("Mem est tx   :",
                $"{(LruCache<Keccak, object>.CalculateMemorySize(32, MemoryAllowance.TxHashCacheSize) + LruCache<Keccak, Transaction>.CalculateMemorySize(4096, MemoryAllowance.MemPoolSize)) / 1000 / 1000}MB"
                    .PadLeft(8));

            _transactions = new TxDistinctSortedPool(MemoryAllowance.MemPoolSize, logManager, comparer);
            _persistentBroadcastTransactions = new TxDistinctSortedPool(MemoryAllowance.MemPoolSize, logManager, comparer);
            _ownTimer = new Timer(500);
            _ownTimer.Elapsed += OwnTimerOnElapsed;
            _ownTimer.AutoReset = false;
            _ownTimer.Start();
        }

        public uint FutureNonceRetention  => _txPoolConfig.FutureNonceRetention;
        public long? BlockGasLimit { get; set; } = null;

        public Transaction[] GetPendingTransactions() => _transactions.GetSnapshot();
        
        public int GetPendingTransactionsCount() => _transactions.Count;

        public IDictionary<Address, Transaction[]> GetPendingTransactionsBySender() =>
            _transactions.GetBucketSnapshot();

        public Transaction[] GetOwnPendingTransactions() => _persistentBroadcastTransactions.GetSnapshot();

        public void AddPeer(ITxPoolPeer peer)
        {
            PeerInfo peerInfo = new(peer);
            if (_peers.TryAdd(peer.Id, peerInfo))
            {
                foreach (var transaction in _transactions.GetSnapshot())
                {
                    Notify(peerInfo, transaction, false);
                }

                if (_logger.IsTrace) _logger.Trace($"Added a peer to TX pool: {peer}");
            }
        }

        public void RemovePeer(PublicKey nodeId)
        {
            if (!_peers.TryRemove(nodeId, out _))
            {
                return;
            }

            if (_logger.IsTrace) _logger.Trace($"Removed a peer from TX pool: {nodeId}");
        }

        public AddTxResult AddTransaction(Transaction tx, TxHandlingOptions handlingOptions)
        {
            if (tx.Hash is null)
            {
                throw new ArgumentException($"{nameof(tx.Hash)} not set on {nameof(Transaction)}");
            }
            
            tx.PoolIndex = Interlocked.Increment(ref _txIndex);

            NewDiscovered?.Invoke(this, new TxEventArgs(tx));

            bool managedNonce = (handlingOptions & TxHandlingOptions.ManagedNonce) == TxHandlingOptions.ManagedNonce;
            bool isPersistentBroadcast = (handlingOptions & TxHandlingOptions.PersistentBroadcast) ==
                                         TxHandlingOptions.PersistentBroadcast;
            bool isReorg = (handlingOptions & TxHandlingOptions.Reorganisation) == TxHandlingOptions.Reorganisation;

            if (_logger.IsTrace)
                _logger.Trace(
                    $"Adding transaction {tx.ToString("  ")} - managed nonce: {managedNonce} | persistent broadcast {isPersistentBroadcast}");

            return FilterTransaction(tx, managedNonce) ?? AddCore(tx, isPersistentBroadcast, isReorg);
        }
        
        protected virtual AddTxResult? FilterTransaction(Transaction tx, in bool managedNonce)
        {
            if (tx.Hash is null)
            {
                return AddTxResult.Invalid;
            }

            IReleaseSpec spec = _specProvider.GetSpec();
            Metrics.PendingTransactionsReceived++;
            
            if (!_validator.IsWellFormed(tx, _specProvider.GetSpec()))
            {
                // It may happen that other nodes send us transactions that were signed for another chain or don't have enough gas.
                Metrics.PendingTransactionsDiscarded++;
                if (_logger.IsTrace) _logger.Trace($"Skipped adding transaction {tx.ToString("  ")}, invalid transaction.");
                return AddTxResult.Invalid;
            }
            
            long gasLimit = Math.Min(BlockGasLimit ?? long.MaxValue, _txPoolConfig.GasLimit ?? long.MaxValue);
            if (tx.GasLimit > gasLimit)
            {
                if (_logger.IsTrace) _logger.Trace($"Skipped adding transaction {tx.ToString("  ")}, gas limit exceeded.");
                return AddTxResult.GasLimitExceeded;
            }
            
            /* We have encountered multiple transactions that do not resolve sender address properly.
             * We need to investigate what these txs are and why the sender address is resolved to null.
             * Then we need to decide whether we really want to broadcast them.
             */
            if (tx.SenderAddress is null)
            {
                tx.SenderAddress = _ecdsa.RecoverAddress(tx);
                if (tx.SenderAddress is null)
                {
                    if (_logger.IsTrace) _logger.Trace($"Skipped adding transaction {tx.ToString("  ")}, no sender.");
                    return AddTxResult.PotentiallyUseless;
                }
            }

            // As we have limited number of transaction that we store in mem pool its fairly easy to fill it up with
            // high-priority garbage transactions. We need to filter them as much as possible to use the tx pool space
            // efficiently. One call to get account from state is not that costly and it only happens after previous checks.
            // This was modeled by OpenEthereum behavior.
            Account account = _stateProvider.GetAccount(tx.SenderAddress);
            UInt256 currentNonce = account?.Nonce ?? UInt256.Zero;
            if (tx.Nonce < currentNonce)
            {
                if (_logger.IsTrace)
                    _logger.Trace($"Skipped adding transaction {tx.ToString("  ")}, nonce already used.");
                return AddTxResult.OldNonce;
            }

            int noncesInPending = _transactions.GetBucketCount(tx.SenderAddress);
            if (tx.Nonce > (long)currentNonce + noncesInPending
                || tx.Nonce > currentNonce + FutureNonceRetention)
            {
                if (_logger.IsTrace)
                    _logger.Trace($"Skipped adding transaction {tx.ToString("  ")}, nonce in future.");
                return AddTxResult.FutureNonce;
            }

<<<<<<< HEAD
            if (_transactions.TryGetLast(out var lastTx)
                && tx.GasPrice <= lastTx?.GasBottleneck
                && GetPendingTransactionsCount() == MemoryAllowance.MemPoolSize)
            {
                if (_logger.IsTrace)
                    _logger.Trace($"Skipped adding transaction {tx.ToString("  ")}, too low gasPrice.");
                return AddTxResult.TooLowGasPrice;
            }

            bool overflow = UInt256.MultiplyOverflow(tx.GasPrice, (UInt256) tx.GasLimit, out UInt256 cost);
=======
            // we're checking that user can pay what he declared in FeeCap. For this check BaseFee = FeeCap
            UInt256 effectiveGasPrice = tx.CalculateEffectiveGasPrice(spec.IsEip1559Enabled, tx.FeeCap);
            bool overflow = UInt256.MultiplyOverflow(effectiveGasPrice, (UInt256) tx.GasLimit, out UInt256 cost);
>>>>>>> cc4e012e
            overflow |= UInt256.AddOverflow(cost, tx.Value, out cost);
            if (overflow)
            {
                if (_logger.IsTrace)
                    _logger.Trace($"Skipped adding transaction {tx.ToString("  ")}, cost overflow.");
                return AddTxResult.BalanceOverflow;
            }
            else if ((account?.Balance ?? UInt256.Zero) < cost)
            {
                if (_logger.IsTrace)
                    _logger.Trace($"Skipped adding transaction {tx.ToString("  ")}, insufficient funds.");
                return AddTxResult.InsufficientFunds;
            }

            if (managedNonce && CheckOwnTransactionAlreadyUsed(tx, currentNonce))
            {
                if (_logger.IsTrace)
                    _logger.Trace($"Skipped adding transaction {tx.ToString("  ")}, nonce already used.");
                return AddTxResult.OwnNonceAlreadyUsed;
            }
            
            return null;
        }

        private AddTxResult AddCore(Transaction tx, bool isPersistentBroadcast, bool isReorg)
        {
            if (tx.Hash is null)
            {
                return AddTxResult.Invalid;
            }

            bool isInHashCache = _hashCache.Get(tx.Hash);
            // !!! do not change it to |=
            bool isKnown = !isReorg && isInHashCache;

            if (!isInHashCache)
            {
                _hashCache.Set(tx.Hash);
            }

            /*
             * we need to make sure that the sender is resolved before adding to the distinct tx pool
             * as the address is used in the distinct value calculation
             */
            if (!isKnown)
            {
                lock (_locker)
                {
                    bool inserted = _transactions.TryInsert(tx.Hash, tx, out Transaction? removed);
                    if (inserted)
                    {
                        UpdateBucket(tx.SenderAddress!);
                        if (removed?.Hash is not null)
                        {
                            _hashCache.Delete(removed.Hash);
                        }

                    }
                    isKnown |= !inserted;
                }
            }

            if (!isKnown)
            {
                isKnown |= !isReorg && (_txStorage.Get(tx.Hash) is not null);
            }

            if (isKnown)
            {
                // If transaction is a bit older and already known then it may be stored in the persistent storage.
                Metrics.PendingTransactionsKnown++;
                if (_logger.IsTrace) _logger.Trace($"Skipped adding transaction {tx.ToString("  ")}, already known.");
                return AddTxResult.AlreadyKnown;
            }
            
            HandleOwnTransaction(tx, isPersistentBroadcast);
            NotifySelectedPeers(tx);
            StoreTx(tx);
            NewPending?.Invoke(this, new TxEventArgs(tx));
            return AddTxResult.Added;
        }

        private void UpdateBucket(Address senderAddress)
        {
            var bucketSnapshot = _transactions.GetBucketSnapshot(senderAddress);
            long currentNonce = (long)_stateProvider.GetNonce(senderAddress);

            UpdateGasBottleneck(bucketSnapshot, currentNonce);
        }

        private void UpdateGasBottleneck(IReadOnlyList<Transaction> bucketSnapshot, long currentNonce)
        {
            UInt256 previousTxBottleneck = UInt256.MaxValue;

            for (int i = 0; i < bucketSnapshot.Count; i++)
            {
                Transaction tx = bucketSnapshot[i];
                UInt256 gasBottleneck = 0;
                
                if (true)
                {
                    gasBottleneck = tx.GasPrice < previousTxBottleneck ? tx.GasPrice : previousTxBottleneck;
                }
                
                _transactions.NotifyChange(tx.Hash, tx, t =>
                {
                    tx.GasBottleneck = gasBottleneck;
                });
                
                previousTxBottleneck = gasBottleneck;
            }
        }
        
        public void RemoveOrUpdateBucket(Address? senderAddress)
        {
            if (senderAddress is null)
            {
                return;
            }
            
            var bucketSnapshot = _transactions.GetBucketSnapshot(senderAddress);

            if (bucketSnapshot.Length == 0)
            {
                return;
            }
            
            Account? account = _stateProvider.GetAccount(senderAddress);
            UInt256 balance = account?.Balance ?? UInt256.Zero;
            long currentNonce = (long)(account?.Nonce ?? UInt256.Zero);
            Transaction tx = bucketSnapshot[0];
            
            bool overflow = UInt256.MultiplyOverflow(tx.GasPrice, (UInt256) tx.GasLimit, out UInt256 cost);
            overflow |= UInt256.AddOverflow(cost, tx.Value, out cost);
            
            if (overflow || balance < cost)
            {
                for (int i = 0; i < bucketSnapshot.Length; i++)
                {
                    tx = bucketSnapshot[i];
                    RemoveTransaction(tx);
                }
            }
            else
            {
                UpdateGasBottleneck(bucketSnapshot, currentNonce);
            }
        }
        
        private void HandleOwnTransaction(Transaction tx, bool isOwn)
        {
            if (isOwn)
            {
                lock (_locker)
                {
                    _persistentBroadcastTransactions.TryInsert(tx.Hash, tx);
                }

                _ownTimer.Enabled = true;
                if (_logger.IsDebug) _logger.Debug($"Broadcasting own transaction {tx.Hash} to {_peers.Count} peers");
                if (_logger.IsTrace) _logger.Trace($"Broadcasting transaction {tx.ToString("  ")}");
            }
        }

        private bool CheckOwnTransactionAlreadyUsed(Transaction transaction, UInt256 currentNonce)
        {
            Address address = transaction.SenderAddress;
            lock (_locker)
            {
                if (!_nonces.TryGetValue(address, out var addressNonces))
                {
                    addressNonces = new AddressNonces(currentNonce);
                    _nonces.TryAdd(address, addressNonces);
                }

                if (!addressNonces.Nonces.TryGetValue(transaction.Nonce, out var nonce))
                {
                    nonce = new Nonce(transaction.Nonce);
                    addressNonces.Nonces.TryAdd(transaction.Nonce, new Nonce(transaction.Nonce));
                }

                if (!(nonce.TransactionHash is null && nonce.TransactionHash != transaction.Hash))
                {
                    // Nonce conflict
                    if (_logger.IsDebug)
                        _logger.Debug(
                            $"Nonce: {nonce.Value} was already used in transaction: '{nonce.TransactionHash}' and cannot be reused by transaction: '{transaction.Hash}'.");

                    return true;
                }

                nonce.SetTransactionHash(transaction.Hash!);
            }

            return false;
        }

        public bool RemoveTransaction(Transaction transaction, bool removeBelowThisTxNonce = false)
        {
            Keccak hash = transaction.Hash;
            Address senderAddress = transaction.SenderAddress;
            ICollection<Transaction>? bucket;
            ICollection<Transaction>? persistentBucket = null;
            bool isKnown;
            lock (_locker)
            {
                isKnown = _transactions.TryRemove(hash, out bucket);
                if (isKnown)
                {
                    if (_nonces.TryGetValue(senderAddress, out AddressNonces addressNonces))
                    {
                        addressNonces.Nonces.TryRemove(transaction.Nonce, out _);
                        if (addressNonces.Nonces.IsEmpty)
                        {
                            _nonces.Remove(senderAddress, out _);
                        }
                    }
                    
                    RemovedPending?.Invoke(this, new TxEventArgs(transaction));
                }
                else
                {
                    _transactions.TryGetBucket(transaction, out bucket);
                }
                
                if (_persistentBroadcastTransactions.Count != 0)
                {
                    bool ownIncluded = _persistentBroadcastTransactions.TryRemove(hash, out Transaction _, out persistentBucket);
                    if (ownIncluded)
                    {
                        if (_logger.IsInfo)
                            _logger.Trace($"Transaction {hash} created on this node was included in the block");
                    }
                }
            }
            
            _hashCache.Delete(hash);
            _txStorage.Delete(hash);
            if (_logger.IsTrace) _logger.Trace($"Deleted a transaction: {hash}");

            if (bucket != null && removeBelowThisTxNonce)
            {
                lock (_locker)
                {
                    Transaction? txWithSmallestNonce = bucket.FirstOrDefault();
                    while (txWithSmallestNonce != null && txWithSmallestNonce.Nonce <= transaction.Nonce)
                    {
                        RemoveTransaction(txWithSmallestNonce);
                        txWithSmallestNonce = bucket.FirstOrDefault();
                    }

                    if (persistentBucket != null)
                    {
                        txWithSmallestNonce = persistentBucket.FirstOrDefault();
                        while (txWithSmallestNonce != null && txWithSmallestNonce.Nonce <= transaction.Nonce)
                        {
                            persistentBucket.Remove(txWithSmallestNonce);
                            txWithSmallestNonce = persistentBucket.FirstOrDefault();
                        }
                    }
                }
            }
            
            return isKnown;
        }

        public bool IsInHashCache(Keccak hash)
        {
            return _hashCache.Get(hash);
        }

        public bool TryGetPendingTransaction(Keccak hash, out Transaction transaction)
        {
            lock (_locker)
            {
                if (!_transactions.TryGetValue(hash, out transaction))
                {
                    // commented out as it puts too much pressure on the database
                    // and it not really required in any scenario
                    // * tx recovery usually will fetch from pending
                    // * get tx via RPC usually will fetch from block or from pending
                    // * internal tx pool scenarios are handled directly elsewhere
                    // transaction = _txStorage.Get(hash);
                }
            }

            return transaction != null;
        }

        // TODO: Ensure that nonce is always valid in case of sending own transactions from different nodes.
        public UInt256 ReserveOwnTransactionNonce(Address address)
        {
            lock (_locker)
            {
                if (!_nonces.TryGetValue(address, out var addressNonces))
                {
                    var currentNonce = _stateProvider.GetNonce(address);
                    addressNonces = new AddressNonces(currentNonce);
                    _nonces.TryAdd(address, addressNonces);

                    return currentNonce;
                }

                Nonce incrementedNonce = addressNonces.ReserveNonce();

                return incrementedNonce.Value;
            }
        }

        public void Dispose()
        {
            _ownTimer.Dispose();
        }

        public event EventHandler<TxEventArgs>? NewDiscovered;
        public event EventHandler<TxEventArgs>? NewPending;
        public event EventHandler<TxEventArgs>? RemovedPending;
        
        private void Notify(ITxPoolPeer peer, Transaction tx, bool isPriority)
        {
            try
            {
                if (peer.SendNewTransaction(tx, isPriority))
                {
                    Metrics.PendingTransactionsSent++;
                    if (_logger.IsTrace) _logger.Trace($"Notified {peer} about a transaction: {tx.Hash}");
                }
            }
            catch (Exception e)
            {
                if (_logger.IsError) _logger.Error($"Failed to notify {peer} about a transaction: {tx.Hash}", e);
            }
        }

        private void NotifyAllPeers(Transaction tx)
        {
            Task.Run(() =>
            {
                foreach ((_, ITxPoolPeer peer) in _peers)
                {
                    Notify(peer, tx, true);
                }
            });
        }

        private void NotifySelectedPeers(Transaction tx)
        {
            Task.Run(() =>
            {
                foreach ((_, ITxPoolPeer peer) in _peers)
                {
                    if (tx.DeliveredBy == null)
                    {
                        Notify(peer, tx, true);
                        continue;
                    }

                    if (tx.DeliveredBy.Equals(peer.Id))
                    {
                        continue;
                    }

                    if (_txPoolConfig.PeerNotificationThreshold < Random.Value.Next(1, 100))
                    {
                        continue;
                    }

                    Notify(peer, tx, 3 < Random.Value.Next(1, 10));
                }
            });
        }

        private void StoreTx(Transaction tx)
        {
            _txStorage.Add(tx);
            if (_logger.IsTrace) _logger.Trace($"Added a transaction: {tx.Hash}");
        }

        private void OwnTimerOnElapsed(object sender, ElapsedEventArgs e)
        {
            if (_persistentBroadcastTransactions.Count > 0)
            {
                foreach (Transaction tx in _persistentBroadcastTransactions.GetSnapshot())
                {
                    NotifyAllPeers(tx);
                }

                // we only reenable the timer if there are any transaction pending
                // otherwise adding own transaction will reenable the timer anyway
                _ownTimer.Enabled = true;
            }
        }

        private class AddressNonces
        {
            private Nonce _currentNonce;

            public ConcurrentDictionary<UInt256, Nonce> Nonces { get; } = new();

            public AddressNonces(UInt256 startNonce)
            {
                _currentNonce = new Nonce(startNonce);
                Nonces.TryAdd(_currentNonce.Value, _currentNonce);
            }

            public Nonce ReserveNonce()
            {
                var nonce = _currentNonce.Increment();
                Interlocked.Exchange(ref _currentNonce, nonce);
                Nonces.TryAdd(nonce.Value, nonce);

                return nonce;
            }
        }

        private class Nonce
        {
            public UInt256 Value { get; }
            public Keccak? TransactionHash { get; private set; }

            public Nonce(UInt256 value)
            {
                Value = value;
            }

            public void SetTransactionHash(Keccak transactionHash)
            {
                TransactionHash = transactionHash;
            }

            public Nonce Increment() => new(Value + 1);
        }

        private class PeerInfo : ITxPoolPeer
        {
            private ITxPoolPeer Peer { get; }

            private LruKeyCache<Keccak> NotifiedTransactions { get; } = new(MemoryAllowance.MemPoolSize, "notifiedTransactions");

            public PeerInfo(ITxPoolPeer peer)
            {
                Peer = peer;
            }

            public PublicKey Id => Peer.Id;

            public bool SendNewTransaction(Transaction tx, bool isPriority)
            {
                if (!NotifiedTransactions.Get(tx.Hash))
                {
                    NotifiedTransactions.Set(tx.Hash);
                    return Peer.SendNewTransaction(tx, isPriority);                     
                }

                return false;
            }

            public override string ToString() => Peer.Enode;
        }
    }
}<|MERGE_RESOLUTION|>--- conflicted
+++ resolved
@@ -43,15 +43,6 @@
     /// </summary>
     public class TxPool : ITxPool, IDisposable
     {
-<<<<<<< HEAD
-        public static IComparer<Transaction> DefaultComparer { get; } =
-            CompareTxByGasBottleneck.Instance
-                .ThenBy(CompareTxByGasPrice.Instance)
-                .ThenBy(CompareTxByTimestamp.Instance)
-                .ThenBy(CompareTxByPoolIndex.Instance)
-                .ThenBy(CompareTxByGasLimit.Instance);
-=======
->>>>>>> cc4e012e
 
         private readonly object _locker = new();
 
@@ -274,8 +265,7 @@
                     _logger.Trace($"Skipped adding transaction {tx.ToString("  ")}, nonce in future.");
                 return AddTxResult.FutureNonce;
             }
-
-<<<<<<< HEAD
+            
             if (_transactions.TryGetLast(out var lastTx)
                 && tx.GasPrice <= lastTx?.GasBottleneck
                 && GetPendingTransactionsCount() == MemoryAllowance.MemPoolSize)
@@ -285,12 +275,9 @@
                 return AddTxResult.TooLowGasPrice;
             }
 
-            bool overflow = UInt256.MultiplyOverflow(tx.GasPrice, (UInt256) tx.GasLimit, out UInt256 cost);
-=======
             // we're checking that user can pay what he declared in FeeCap. For this check BaseFee = FeeCap
             UInt256 effectiveGasPrice = tx.CalculateEffectiveGasPrice(spec.IsEip1559Enabled, tx.FeeCap);
             bool overflow = UInt256.MultiplyOverflow(effectiveGasPrice, (UInt256) tx.GasLimit, out UInt256 cost);
->>>>>>> cc4e012e
             overflow |= UInt256.AddOverflow(cost, tx.Value, out cost);
             if (overflow)
             {
