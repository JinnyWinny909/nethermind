//  Copyright (c) 2021 Demerzel Solutions Limited
//  This file is part of the Nethermind library.
// 
//  The Nethermind library is free software: you can redistribute it and/or modify
//  it under the terms of the GNU Lesser General Public License as published by
//  the Free Software Foundation, either version 3 of the License, or
//  (at your option) any later version.
// 
//  The Nethermind library is distributed in the hope that it will be useful,
//  but WITHOUT ANY WARRANTY; without even the implied warranty of
//  MERCHANTABILITY or FITNESS FOR A PARTICULAR PURPOSE. See the
//  GNU Lesser General Public License for more details.
// 
//  You should have received a copy of the GNU Lesser General Public License
//  along with the Nethermind. If not, see <http://www.gnu.org/licenses/>.
// 

using System;
using System.Collections.Concurrent;
using System.Collections.Generic;
using System.Linq;
using System.Threading;
using System.Threading.Channels;
using System.Threading.Tasks;
using Nethermind.AccountAbstraction.Broadcaster;
using Nethermind.AccountAbstraction.Data;
using Nethermind.AccountAbstraction.Executor;
using Nethermind.Blockchain;
using Nethermind.Blockchain.Receipts;
using Nethermind.Consensus;
using Nethermind.Core;
using Nethermind.Core.Crypto;
using Nethermind.Core.Extensions;
using Nethermind.Int256;
using Nethermind.JsonRpc;
using Nethermind.Logging;
using Nethermind.State;

namespace Nethermind.AccountAbstraction.Source
{
    public class UserOperationPool : IUserOperationPool, IDisposable
    {
        private readonly IAccountAbstractionConfig _accountAbstractionConfig;
        private readonly IBlockTree _blockTree;
        private readonly Address _entryPointAddress;
        private readonly ILogger _logger;
        private readonly IPaymasterThrottler _paymasterThrottler;
        private readonly IReceiptFinder _receiptFinder;
        private readonly ISigner _signer;
        private readonly IStateProvider _stateProvider;
        private readonly ITimestamper _timestamper;
        private readonly Keccak _userOperationEventTopic;
        private readonly IUserOperationSimulator _userOperationSimulator;
        private readonly UserOperationSortedPool _userOperationSortedPool;

        private readonly ConcurrentDictionary<long, HashSet<Keccak>> _userOperationsToDelete = new();
        private readonly ConcurrentDictionary<long, HashSet<UserOperation>> _removedUserOperations = new();
        private readonly UserOperationBroadcaster _broadcaster;
        
        private readonly Channel<BlockReplacementEventArgs> _headBlocksChannel = Channel.CreateUnbounded<BlockReplacementEventArgs>(new UnboundedChannelOptions() { SingleReader = true, SingleWriter = true });

        private const int MaxReorgBlocksSupported = 64;

        public UserOperationPool(
            IAccountAbstractionConfig accountAbstractionConfig,
            IBlockTree blockTree,
            Address entryPointAddress,
            ILogger logger,
            IPaymasterThrottler paymasterThrottler,
            IReceiptFinder receiptFinder,
            ISigner signer,
            IStateProvider stateProvider,
            ITimestamper timestamper,
            IUserOperationSimulator userOperationSimulator,
            UserOperationSortedPool userOperationSortedPool)
        {
            _blockTree = blockTree;
            _stateProvider = stateProvider;
            _paymasterThrottler = paymasterThrottler;
            _receiptFinder = receiptFinder;
            _signer = signer;
            _timestamper = timestamper;
            _entryPointAddress = entryPointAddress;
            _logger = logger;
            _accountAbstractionConfig = accountAbstractionConfig;
            _userOperationSortedPool = userOperationSortedPool;
            _userOperationSimulator = userOperationSimulator;

            _userOperationEventTopic = new Keccak("0xc27a60e61c14607957b41fa2dad696de47b2d80e390d0eaaf1514c0cd2034293");
            _broadcaster = new UserOperationBroadcaster(logger);

            MemoryAllowance.MemPoolSize = accountAbstractionConfig.UserOperationPoolSize;

<<<<<<< HEAD
            //_blockTree.NewHeadBlock += NewHead;
=======
            _broadcaster = new UserOperationBroadcaster(logger);

            _blockTree.BlockAddedToMain += OnBlockAdded;
            
            ProcessNewBlocks();
        }
        
        private void OnBlockAdded(object? sender, BlockReplacementEventArgs e)
        {
            try
            {
                _headBlocksChannel.Writer.TryWrite(e);
            }
            catch (Exception exception)
            {
                if (_logger.IsError)
                    _logger.Error(
                        $"Couldn't correctly add or remove user operations from UserOperationPool after processing block {e.Block!.ToString(Block.Format.FullHashAndNumber)}.", exception);
            }
        }

        private void ProcessNewBlocks()
        {
            Task.Factory.StartNew(async () =>
            {
                while (await _headBlocksChannel.Reader.WaitToReadAsync())
                {
                    while (_headBlocksChannel.Reader.TryRead(out BlockReplacementEventArgs? args))
                    {
                        try
                        {
                            ReAddReorganizedUserOperations(args.PreviousBlock);
                            RemoveProcessedUserOperations(args.Block);
                        }
                        catch (Exception e)
                        {
                            if (_logger.IsDebug) _logger.Debug($"UserOperationPool failed to update after block {args.Block.ToString(Block.Format.FullHashAndNumber)} with exception {e}");
                        }
                    }
                }
            }, TaskCreationOptions.LongRunning).ContinueWith(t =>
            {
                if (t.IsFaulted)
                {
                    if (_logger.IsError) _logger.Error($"UserOperationPool update after block queue failed.", t.Exception);
                }
            });
        }

        private void ReAddReorganizedUserOperations(Block? previousBlock)
        {
            if (previousBlock is not null && _removedUserOperations.ContainsKey(previousBlock.Number))
            {
                foreach (UserOperation op in _removedUserOperations[previousBlock.Number])
                {
                    AddUserOperation(op);
                }
            }
>>>>>>> e992758d
        }

        public IEnumerable<UserOperation> GetUserOperations()
        {
            return _userOperationSortedPool.GetSnapshot();
        }

        public ResultWrapper<Keccak> AddUserOperation(UserOperation userOperation)
        {
            Metrics.UserOperationsReceived++;
            if (_logger.IsDebug) _logger.Debug($"UserOperation {userOperation.Hash} received");
            ResultWrapper<Keccak> result = ValidateUserOperation(userOperation);
            if (result.Result == Result.Success)
            {
                if (_logger.IsDebug) _logger.Debug($"UserOperation {userOperation.Hash} validation succeeded");
                if (_userOperationSortedPool.TryInsert(userOperation.Hash, userOperation))
                {
                    Metrics.UserOperationsPending++;
                    _paymasterThrottler.IncrementOpsSeen(userOperation.Paymaster);
                    if (_logger.IsDebug) _logger.Debug($"UserOperation {userOperation.Hash} inserted into pool");
                    _broadcaster.BroadcastOnce(userOperation);
                    return ResultWrapper<Keccak>.Success(userOperation.Hash);
                }

                if (_logger.IsDebug) _logger.Debug($"UserOperation {userOperation.Hash} failed to be inserted into pool");
                return ResultWrapper<Keccak>.Fail("failed to insert userOp into pool");
            }

            if (_logger.IsDebug) _logger.Debug($"UserOperation {userOperation.Hash} validation failed because: {result.Result.Error}");
            return result;
        }

        public bool RemoveUserOperation(Keccak? userOperationHash)
        {
            return userOperationHash is not null && _userOperationSortedPool.TryRemove(userOperationHash);
        }

<<<<<<< HEAD
        /*
        private void NewHead(object? sender, BlockEventArgs e)
=======
        private void RemoveProcessedUserOperations(Block block)
>>>>>>> e992758d
        {
            // clean storage of user operations included in past blocks beyond supported number of reorganized blocks
            _removedUserOperations.TryRemove(block.Number - MaxReorgBlocksSupported, out _);
            
            // remove any user operations that were only allowed to stay for 10 blocks due to throttled paymasters
            if (_userOperationsToDelete.ContainsKey(block.Number))
            {
                foreach (var userOperationHash in _userOperationsToDelete[block.Number]) RemoveUserOperation(userOperationHash);
            }
            
            // find any userOps included on chain submitted by this miner, delete from the pool
            foreach (TxReceipt receipt in _receiptFinder.Get(block))
            {
                if (receipt?.Recipient == _entryPointAddress
                    && receipt?.Sender == _signer.Address
                    && receipt.Logs is not null)
                {
                    foreach (LogEntry log in receipt.Logs)
                    {
                        if (log?.Topics[0] == _userOperationEventTopic)
                        {
                            Address senderAddress = new(log.Topics[1]);
                            Address paymasterAddress = new(log.Topics[2]);
                            UInt256 nonce = new(log.Data.Slice(0, 32), true);
                            if (_userOperationSortedPool.TryGetBucket(senderAddress, out UserOperation[] opsOfSender))
                            {
                                foreach (UserOperation op in opsOfSender)
                                {
                                    if (op.Nonce == nonce && op.Paymaster == paymasterAddress)
                                    {
                                        if (_logger.IsDebug) _logger.Debug($"UserOperation {op.Hash} removed from pool after being included by miner");
                                        Metrics.UserOperationsIncluded++;
                                        _paymasterThrottler.IncrementOpsIncluded(paymasterAddress);
                                        RemoveUserOperation(op.Hash);
                                        _removedUserOperations.AddOrUpdate(block.Number,
                                            k => new HashSet<UserOperation>() {op},
                                            (k, v) =>
                                            {
                                                v.Add(op);
                                                return v;
                                            });
                                    }
                                }
                            }
                        }
                    }
                }
            }
        }
        */

        private ResultWrapper<Keccak> ValidateUserOperation(UserOperation userOperation)
        {
            PaymasterStatus paymasterStatus =
                _paymasterThrottler.GetPaymasterStatus(userOperation.Paymaster);

            switch (paymasterStatus)
            {
                case PaymasterStatus.Ok: break;
                case PaymasterStatus.Banned: return ResultWrapper<Keccak>.Fail("paymaster banned");
                case PaymasterStatus.Throttled:
                {
                    IEnumerable<UserOperation> poolUserOperations = GetUserOperations();
                    if (poolUserOperations.Any(poolOp => poolOp.Paymaster == userOperation.Paymaster))
                        return ResultWrapper<Keccak>.Fail(
                            $"paymaster throttled and userOp with paymaster {userOperation.Paymaster} is already present in the pool");
                    break;
                }
            }

            if (userOperation.MaxFeePerGas < _accountAbstractionConfig.MinimumGasPrice)
                return ResultWrapper<Keccak>.Fail("maxFeePerGas below minimum gas price");

            if (userOperation.CallGas < Transaction.BaseTxGasCost)
                return ResultWrapper<Keccak>.Fail($"callGas too low, must be at least {Transaction.BaseTxGasCost}");

            // make sure target account exists
            if (
                userOperation.Sender == Address.Zero
                || !(_stateProvider.AccountExists(userOperation.Sender) || userOperation.InitCode != Bytes.Empty))
                return ResultWrapper<Keccak>.Fail("sender doesn't exist");

            // make sure paymaster is a contract (if paymaster is used) and is not on banned list
            if (userOperation.Paymaster != Address.Zero)
            {
                if (!_stateProvider.AccountExists(userOperation.Paymaster)
                    || !_stateProvider.IsContract(userOperation.Paymaster))
                    return ResultWrapper<Keccak>.Fail("paymaster is used but is not a contract or is banned");
            }

            // make sure op not already in pool
            if (_userOperationSortedPool.TryGetValue(userOperation.Hash, out _))
                return ResultWrapper<Keccak>.Fail("userOp is already present in the pool");

            Task<ResultWrapper<Keccak>> successfulSimulationTask = Simulate(userOperation, _blockTree.Head!.Header);
            ResultWrapper<Keccak> successfulSimulation = successfulSimulationTask.Result;

            // throttled userOp can only stay for 10 blocks
            if (paymasterStatus == PaymasterStatus.Throttled && successfulSimulation.Result == Result.Success)
            {
                long blockNumberToDelete = _blockTree.Head!.Number + 10;
                _userOperationsToDelete.AddOrUpdate(blockNumberToDelete,
                    k => new HashSet<Keccak>() {userOperation.Hash},
                    (k, v) =>
                    {
                        v.Add(userOperation.Hash);
                        return v;
                    });
            }

            return successfulSimulation;
        }

        private async Task<ResultWrapper<Keccak>> Simulate(UserOperation userOperation, BlockHeader parent)
        {
            Metrics.UserOperationsSimulated++;
            ResultWrapper<Keccak> success = await _userOperationSimulator.Simulate(
                userOperation,
                parent,
                CancellationToken.None,
                _timestamper.UnixTime.Seconds);

            return success;
        }
        
        public void AddPeer(IUserOperationPoolPeer peer)
        {
            PeerInfo peerInfo = new(peer);
            if (_broadcaster.AddPeer(peerInfo))
            {
                _broadcaster.BroadcastOnce(peerInfo, _userOperationSortedPool.GetSnapshot());
                
                if (_logger.IsTrace) _logger.Trace($"Added a peer to User Operation pool: {peer}");
            }
        }

        public void RemovePeer(PublicKey nodeId)
        {
            if (_broadcaster.RemovePeer(nodeId))
            {
                if (_logger.IsTrace) _logger.Trace($"Removed a peer from User Operation pool: {nodeId}");
            }
        }

        public void Dispose()
        {
            _blockTree.BlockAddedToMain -= OnBlockAdded;
            _headBlocksChannel.Writer.Complete();
        }
    }
}<|MERGE_RESOLUTION|>--- conflicted
+++ resolved
@@ -87,13 +87,9 @@
             _userOperationSimulator = userOperationSimulator;
 
             _userOperationEventTopic = new Keccak("0xc27a60e61c14607957b41fa2dad696de47b2d80e390d0eaaf1514c0cd2034293");
-            _broadcaster = new UserOperationBroadcaster(logger);
 
             MemoryAllowance.MemPoolSize = accountAbstractionConfig.UserOperationPoolSize;
 
-<<<<<<< HEAD
-            //_blockTree.NewHeadBlock += NewHead;
-=======
             _broadcaster = new UserOperationBroadcaster(logger);
 
             _blockTree.BlockAddedToMain += OnBlockAdded;
@@ -152,7 +148,6 @@
                     AddUserOperation(op);
                 }
             }
->>>>>>> e992758d
         }
 
         public IEnumerable<UserOperation> GetUserOperations()
@@ -190,12 +185,7 @@
             return userOperationHash is not null && _userOperationSortedPool.TryRemove(userOperationHash);
         }
 
-<<<<<<< HEAD
-        /*
-        private void NewHead(object? sender, BlockEventArgs e)
-=======
         private void RemoveProcessedUserOperations(Block block)
->>>>>>> e992758d
         {
             // clean storage of user operations included in past blocks beyond supported number of reorganized blocks
             _removedUserOperations.TryRemove(block.Number - MaxReorgBlocksSupported, out _);
@@ -245,7 +235,6 @@
                 }
             }
         }
-        */
 
         private ResultWrapper<Keccak> ValidateUserOperation(UserOperation userOperation)
         {
