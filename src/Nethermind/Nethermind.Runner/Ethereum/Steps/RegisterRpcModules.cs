--- conflicted
+++ resolved
@@ -102,14 +102,9 @@
                 _api.Config<IJsonRpcConfig>(),
                 _api.LogManager,
                 _api.StateReader,
-<<<<<<< HEAD
                 _api,
                 _api.SpecProvider);
-            _api.RpcModuleProvider.Register(new BoundedModulePool<IEthModule>(ethModuleFactory, _cpuCount, rpcConfig.Timeout));
-=======
-                _api);
             _api.RpcModuleProvider.RegisterBoundedByCpuCount(ethModuleFactory, rpcConfig.Timeout);
->>>>>>> fdb1db14
             
             if (_api.DbProvider == null) throw new StepDependencyException(nameof(_api.DbProvider));
             if (_api.BlockPreprocessor == null) throw new StepDependencyException(nameof(_api.BlockPreprocessor));
