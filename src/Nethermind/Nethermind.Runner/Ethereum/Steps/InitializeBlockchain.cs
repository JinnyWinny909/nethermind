--- conflicted
+++ resolved
@@ -74,11 +74,11 @@
 
             Account.AccountStartNonce = getApi.ChainSpec.Parameters.AccountStartNonce;
             
-<<<<<<< HEAD
             // TODO: if wit protocol enabled, otherwise NullWitnessCollector
-            _api.WitnessCollector = new WitnessCollector(_api.DbProvider.WitnessDb, _api.LogManager);
-            var stateDb = _api.MainStateDbWithCache.WitnessedBy(_api.WitnessCollector);
-            var codeDb = _api.DbProvider.CodeDb.WitnessedBy(_api.WitnessCollector);
+            var mainStateDbWithCache = setApi.MainStateDbWithCache = new CachingStore(getApi.DbProvider.StateDb, PatriciaTree.RlpCacheSize);
+            var witnessCollector = setApi.WitnessCollector = new WitnessCollector(getApi.DbProvider.WitnessDb, _api.LogManager);
+            var stateDb = mainStateDbWithCache.WitnessedBy(witnessCollector);
+            var codeDb = getApi.DbProvider.CodeDb.WitnessedBy(witnessCollector);
 
             var stateProvider = _api.StateProvider = new StateProvider(
                 stateDb,
@@ -87,20 +87,14 @@
                 _api.LogManager);
 
             ReadOnlyDbProvider readOnly = new ReadOnlyDbProvider(_api.DbProvider, false);
-            var stateReader = setApi.StateReader = new StateReader(readOnly.StateDb, readOnly.CodeDb, _api.LogManager);
-            setApi.ChainHeadStateProvider = new ChainHeadReadOnlyStateProvider(getApi.BlockTree, stateReader);
             
             PersistentTxStorage txStorage = new PersistentTxStorage(getApi.DbProvider.PendingTxsDb);
-=======
-            ReadOnlyDbProvider readOnly = new ReadOnlyDbProvider(_api.DbProvider, false);
-            var stateReader = _set.StateReader = new StateReader(
+            var stateReader = setApi.StateReader = new StateReader(
                 readOnly.GetDb<ISnapshotableDb>(DbNames.State),
                 readOnly.GetDb<ISnapshotableDb>(DbNames.Code),
                 _api.LogManager);
-            _set.ChainHeadStateProvider = new ChainHeadReadOnlyStateProvider(_get.BlockTree, stateReader);
-
-            PersistentTxStorage txStorage = new PersistentTxStorage(_get.DbProvider.PendingTxsDb);
->>>>>>> 944b2586
+            
+            setApi.ChainHeadStateProvider = new ChainHeadReadOnlyStateProvider(getApi.BlockTree, stateReader);
 
             // Init state if we need system calls before actual processing starts
             if (getApi.BlockTree!.Head != null)
@@ -156,21 +150,11 @@
                 txValidator,
                 headerValidator,
                 ommersValidator,
-<<<<<<< HEAD
                 getApi.SpecProvider,
                 getApi.LogManager);
             
-            _api.MainStateDbWithCache = new CachingStore(_api.DbProvider.StateDb, PatriciaTree.RlpCacheSize);
-
-            setApi.TxPoolInfoProvider = new TxPoolInfoProvider(_api.StateReader, _api.TxPool);
-=======
-                _get.SpecProvider,
-                _get.LogManager);
-            
-            _set.StateReader = new StateReader(readOnly.GetDb<ISnapshotableDb>(DbNames.State), readOnly.GetDb<ISnapshotableDb>(DbNames.Code), _api.LogManager);
-            _set.TxPoolInfoProvider = new TxPoolInfoProvider(_api.StateReader, _api.TxPool);
->>>>>>> 944b2586
-
+            setApi.TxPoolInfoProvider = new TxPoolInfoProvider(stateReader, txPool);
+            
             var mainBlockProcessor = setApi.MainBlockProcessor = CreateBlockProcessor();
 
             BlockchainProcessor blockchainProcessor = new BlockchainProcessor(
