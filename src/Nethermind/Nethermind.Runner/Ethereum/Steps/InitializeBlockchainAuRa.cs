﻿//  Copyright (c) 2021 Demerzel Solutions Limited
//  This file is part of the Nethermind library.
// 
//  The Nethermind library is free software: you can redistribute it and/or modify
//  it under the terms of the GNU Lesser General Public License as published by
//  the Free Software Foundation, either version 3 of the License, or
//  (at your option) any later version.
// 
//  The Nethermind library is distributed in the hope that it will be useful,
//  but WITHOUT ANY WARRANTY; without even the implied warranty of
//  MERCHANTABILITY or FITNESS FOR A PARTICULAR PURPOSE. See the
//  GNU Lesser General Public License for more details.
// 
//  You should have received a copy of the GNU Lesser General Public License
//  along with the Nethermind. If not, see <http://www.gnu.org/licenses/>.

using System;
using System.Collections.Generic;
using System.Linq;
using Nethermind.Api;
using Nethermind.Blockchain;
using Nethermind.Blockchain.Data;
using Nethermind.Blockchain.Processing;
using Nethermind.Blockchain.Spec;
using Nethermind.Blockchain.Validators;
using Nethermind.Consensus;
using Nethermind.Consensus.AuRa;
using Nethermind.Consensus.AuRa.Config;
using Nethermind.Consensus.AuRa.Contracts;
using Nethermind.Consensus.AuRa.Contracts.DataStore;
using Nethermind.Consensus.AuRa.Rewards;
using Nethermind.Consensus.AuRa.Services;
using Nethermind.Consensus.AuRa.Transactions;
using Nethermind.Consensus.AuRa.Validators;
using Nethermind.Consensus.Transactions;
using Nethermind.Core;
using Nethermind.Core.Crypto;
using Nethermind.Db;
using Nethermind.Evm;
using Nethermind.Evm.Tracing;
using Nethermind.Logging;
using Nethermind.Runner.Ethereum.Api;
using Nethermind.TxPool;
using Nethermind.TxPool.Storages;

namespace Nethermind.Runner.Ethereum.Steps
{
    public class InitializeBlockchainAuRa : InitializeBlockchain
    {
        private readonly AuRaNethermindApi _api;
        private INethermindApi NethermindApi => _api;
        
        private AuRaSealValidator? _sealValidator;
        private IAuRaStepCalculator? _auRaStepCalculator;
        private readonly IAuraConfig _auraConfig;
        
        public InitializeBlockchainAuRa(AuRaNethermindApi api) : base(api)
        {
            _api = api;
            _auraConfig = NethermindApi.Config<IAuraConfig>();
        }

        protected override BlockProcessor CreateBlockProcessor()
        {
            if (_api.SpecProvider == null) throw new StepDependencyException(nameof(_api.SpecProvider));
            if (_api.ChainHeadStateProvider == null) throw new StepDependencyException(nameof(_api.ChainHeadStateProvider));
            if (_api.BlockValidator == null) throw new StepDependencyException(nameof(_api.BlockValidator));
            if (_api.RewardCalculatorSource == null) throw new StepDependencyException(nameof(_api.RewardCalculatorSource));
            if (_api.TransactionProcessor == null) throw new StepDependencyException(nameof(_api.TransactionProcessor));
            if (_api.DbProvider == null) throw new StepDependencyException(nameof(_api.DbProvider));
            if (_api.StateProvider == null) throw new StepDependencyException(nameof(_api.StateProvider));
            if (_api.StorageProvider == null) throw new StepDependencyException(nameof(_api.StorageProvider));
            if (_api.TxPool == null) throw new StepDependencyException(nameof(_api.TxPool));
            if (_api.ReceiptStorage == null) throw new StepDependencyException(nameof(_api.ReceiptStorage));
       
            var processingReadOnlyTransactionProcessorSource = CreateReadOnlyTransactionProcessorSource();
            var txPermissionFilterOnlyTxProcessorSource = CreateReadOnlyTransactionProcessorSource();
<<<<<<< HEAD
            ITxFilter? txPermissionFilter = TxFilterBuilders.CreateTxPermissionFilter(_api, txPermissionFilterOnlyTxProcessorSource);

=======
            ITxFilter? txPermissionFilter = TxAuRaFilterBuilders.CreateTxPermissionFilter(_api, txPermissionFilterOnlyTxProcessorSource);
            
>>>>>>> 0b294a8c
            var processor = new AuRaBlockProcessor(
                _api.SpecProvider,
                _api.BlockValidator,
                _api.RewardCalculatorSource.Get(_api.TransactionProcessor),
                _api.TransactionProcessor,
                _api.StateProvider,
                _api.StorageProvider,
                _api.TxPool,
                _api.ReceiptStorage,
                _api.LogManager,
                _api.BlockTree,
                txPermissionFilter,
                GetGasLimitCalculator());
            
            var auRaValidator = CreateAuRaValidator(processor, processingReadOnlyTransactionProcessorSource);
            processor.AuRaValidator = auRaValidator;
            var reportingValidator = auRaValidator.GetReportingValidator();
            _api.ReportingValidator = reportingValidator;
            if (_sealValidator != null)
            {
                _sealValidator.ReportingValidator = reportingValidator;
            }

            return processor;
        }

        private ReadOnlyTxProcessingEnv CreateReadOnlyTransactionProcessorSource() => 
            new ReadOnlyTxProcessingEnv(_api.DbProvider, _api.ReadOnlyTrieStore, _api.BlockTree, _api.SpecProvider, _api.LogManager);

        protected override IHealthHintService CreateHealthHintService() =>
            new AuraHealthHintService(_auRaStepCalculator, _api.ValidatorStore);


        private IAuRaValidator CreateAuRaValidator(IBlockProcessor processor, IReadOnlyTxProcessorSource readOnlyTxProcessorSource)
        {
            if (_api.ChainSpec == null) throw new StepDependencyException(nameof(_api.ChainSpec));
            if (_api.BlockTree == null) throw new StepDependencyException(nameof(_api.BlockTree));
            if (_api.EngineSigner == null) throw new StepDependencyException(nameof(_api.EngineSigner));

            var chainSpecAuRa = _api.ChainSpec.AuRa;
            
            _api.FinalizationManager = new AuRaBlockFinalizationManager(
                _api.BlockTree, 
                _api.ChainLevelInfoRepository, 
                processor, 
                _api.ValidatorStore, 
                new ValidSealerStrategy(), 
                _api.LogManager, 
                chainSpecAuRa.TwoThirdsMajorityTransition);
            
            IAuRaValidator validator = new AuRaValidatorFactory(
                    _api.StateProvider, 
                    _api.AbiEncoder, 
                    _api.TransactionProcessor, 
                    readOnlyTxProcessorSource, 
                    _api.BlockTree, 
                    _api.ReceiptStorage, 
                    _api.ValidatorStore,
                    _api.FinalizationManager,
                    new TxPoolSender(_api.TxPool, new NonceReservingTxSealer(_api.EngineSigner, _api.Timestamper, _api.TxPool)), 
                    _api.TxPool,
                    NethermindApi.Config<IMiningConfig>(),
                    _api.LogManager,
                    _api.EngineSigner,
                    _api.ReportingContractValidatorCache,
                    chainSpecAuRa.PosdaoTransition,
                    false)
                .CreateValidatorProcessor(chainSpecAuRa.Validators, _api.BlockTree.Head?.Header);

            if (validator is IDisposable disposableValidator)
            {
                _api.DisposeStack.Push(disposableValidator);
            }

            return validator;
        }

        private AuRaContractGasLimitOverride? GetGasLimitCalculator()
        {
            if (_api.ChainSpec == null) throw new StepDependencyException(nameof(_api.ChainSpec));
            var blockGasLimitContractTransitions = _api.ChainSpec.AuRa.BlockGasLimitContractTransitions;
            
            if (blockGasLimitContractTransitions?.Any() == true)
            {
                _api.GasLimitCalculatorCache = new AuRaContractGasLimitOverride.Cache();
                
                AuRaContractGasLimitOverride gasLimitCalculator = new(
                    blockGasLimitContractTransitions.Select(blockGasLimitContractTransition =>
                        new BlockGasLimitContract(
                            _api.AbiEncoder,
                            blockGasLimitContractTransition.Value,
                            blockGasLimitContractTransition.Key,
                            CreateReadOnlyTransactionProcessorSource()))
                        .ToArray<IBlockGasLimitContract>(),
                    _api.GasLimitCalculatorCache,
                    _auraConfig.Minimum2MlnGasPerBlockWhenUsingBlockGasLimitContract,
                    new TargetAdjustedGasLimitCalculator(_api.SpecProvider, NethermindApi.Config<IMiningConfig>()), 
                    _api.LogManager);
                
                return gasLimitCalculator;
            }

            // do not return target gas limit calculator here - this is used for validation to check if the override should have been used
            return null;
        }

        protected override void InitSealEngine()
        {
            if (_api.DbProvider == null) throw new StepDependencyException(nameof(_api.DbProvider));
            if (_api.ChainSpec == null) throw new StepDependencyException(nameof(_api.ChainSpec));
            if (_api.EthereumEcdsa == null) throw new StepDependencyException(nameof(_api.EthereumEcdsa));
            if (_api.BlockTree == null) throw new StepDependencyException(nameof(_api.BlockTree));
            
            _api.ValidatorStore = new ValidatorStore(_api.DbProvider.BlockInfosDb);

            ValidSealerStrategy validSealerStrategy = new ValidSealerStrategy();
            AuRaStepCalculator auRaStepCalculator = new AuRaStepCalculator(_api.ChainSpec.AuRa.StepDuration, _api.Timestamper, _api.LogManager);
            _api.SealValidator = _sealValidator = new AuRaSealValidator(_api.ChainSpec.AuRa, auRaStepCalculator, _api.BlockTree, _api.ValidatorStore, validSealerStrategy, _api.EthereumEcdsa, _api.LogManager);
            _api.RewardCalculatorSource = AuRaRewardCalculator.GetSource(_api.ChainSpec.AuRa, _api.AbiEncoder);
            _api.Sealer = new AuRaSealer(_api.BlockTree, _api.ValidatorStore, auRaStepCalculator, _api.EngineSigner, validSealerStrategy, _api.LogManager);
            _auRaStepCalculator = auRaStepCalculator;
        }
        
        // private IReadOnlyTransactionProcessorSource GetReadOnlyTransactionProcessorSource() => 
        //     _readOnlyTransactionProcessorSource ??= new ReadOnlyTxProcessorSource(
        //         _api.DbProvider, _api.ReadOnlyTrieStore, _api.BlockTree, _api.SpecProvider, _api.LogManager);

        protected override HeaderValidator CreateHeaderValidator()
        {
            if (_api.ChainSpec == null) throw new StepDependencyException(nameof(_api.ChainSpec));
            var blockGasLimitContractTransitions = _api.ChainSpec.AuRa.BlockGasLimitContractTransitions;
            return blockGasLimitContractTransitions?.Any() == true
                ? new AuRaHeaderValidator(
                    _api.BlockTree,
                    _api.SealValidator,
                    _api.SpecProvider,
                    _api.LogManager,
                    blockGasLimitContractTransitions.Keys.ToArray())
                : base.CreateHeaderValidator();
        }

        private IComparer<Transaction> CreateTxPoolTxComparer(TxPriorityContract? txPriorityContract, TxPriorityContract.LocalDataSource? localDataSource)
        {
            if (txPriorityContract != null || localDataSource != null)
            {
                ContractDataStore<Address> whitelistContractDataStore = new ContractDataStoreWithLocalData<Address>(
                    new HashSetContractDataStoreCollection<Address>(),
                    txPriorityContract?.SendersWhitelist,
                    _api.BlockTree,
                    _api.ReceiptFinder,
                    _api.LogManager,
                    localDataSource?.GetWhitelistLocalDataSource() ?? new EmptyLocalDataSource<IEnumerable<Address>>());

                DictionaryContractDataStore<TxPriorityContract.Destination> prioritiesContractDataStore =
                    new DictionaryContractDataStore<TxPriorityContract.Destination>(
                        new TxPriorityContract.DestinationSortedListContractDataStoreCollection(),
                        txPriorityContract?.Priorities,
                        _api.BlockTree,
                        _api.ReceiptFinder,
                        _api.LogManager,
                        localDataSource?.GetPrioritiesLocalDataSource());

                _api.DisposeStack.Push(whitelistContractDataStore);
                _api.DisposeStack.Push(prioritiesContractDataStore);
                IComparer<Transaction> txByPriorityComparer = new CompareTxByPriorityOnHead(whitelistContractDataStore, prioritiesContractDataStore, _api.BlockTree);
                IComparer<Transaction> sameSenderNonceComparer = new CompareTxSameSenderNonce(CompareTxByGasPrice.Instance, txByPriorityComparer);
                
                return sameSenderNonceComparer
                    .ThenBy(CompareTxByTimestamp.Instance)
                    .ThenBy(CompareTxByPoolIndex.Instance)
                    .ThenBy(CompareTxByGasLimit.Instance);
            }
            
            return CreateTxPoolTxComparer();
        }

        protected override TxPool.TxPool CreateTxPool(PersistentTxStorage txStorage)
        {
            // This has to be different object than the _processingReadOnlyTransactionProcessorSource as this is in separate thread
            var txPoolReadOnlyTransactionProcessorSource = CreateReadOnlyTransactionProcessorSource();
            var (txPriorityContract, localDataSource) = TxAuRaFilterBuilders.CreateTxPrioritySources(_auraConfig, _api, txPoolReadOnlyTransactionProcessorSource!);

            ReportTxPriorityRules(txPriorityContract, localDataSource);

            var minGasPricesContractDataStore = TxAuRaFilterBuilders.CreateMinGasPricesDataStore(_api, txPriorityContract, localDataSource);

            ITxFilter txPoolFilter = TxAuRaFilterBuilders.CreateAuRaTxFilter(
                NethermindApi.Config<IMiningConfig>(),
                _api,
                txPoolReadOnlyTransactionProcessorSource,
                minGasPricesContractDataStore);
            
            return new FilteredTxPool(
                txStorage,
                _api.EthereumEcdsa,
                new ChainHeadSpecProvider(_api.SpecProvider, _api.BlockTree),
                NethermindApi.Config<ITxPoolConfig>(),
                _api.ChainHeadStateProvider,
                _api.TxValidator,
                _api.LogManager,
                CreateTxPoolTxComparer(txPriorityContract, localDataSource),
                new TxFilterAdapter(_api.BlockTree, txPoolFilter));
        }

        private void ReportTxPriorityRules(TxPriorityContract? txPriorityContract, TxPriorityContract.LocalDataSource? localDataSource)
        {
            ILogger? logger = _api.LogManager.GetClassLogger();
            
            if (localDataSource?.FilePath != null)
            {
                if (logger.IsInfo) logger.Info($"Using TxPriority rules from local file: {localDataSource.FilePath}.");
            }

            if (txPriorityContract != null)
            {
                if (logger.IsInfo) logger.Info($"Using TxPriority rules from contract at address: {txPriorityContract.ContractAddress}.");
            }
        }
    }
}<|MERGE_RESOLUTION|>--- conflicted
+++ resolved
@@ -75,13 +75,8 @@
        
             var processingReadOnlyTransactionProcessorSource = CreateReadOnlyTransactionProcessorSource();
             var txPermissionFilterOnlyTxProcessorSource = CreateReadOnlyTransactionProcessorSource();
-<<<<<<< HEAD
             ITxFilter? txPermissionFilter = TxFilterBuilders.CreateTxPermissionFilter(_api, txPermissionFilterOnlyTxProcessorSource);
 
-=======
-            ITxFilter? txPermissionFilter = TxAuRaFilterBuilders.CreateTxPermissionFilter(_api, txPermissionFilterOnlyTxProcessorSource);
-            
->>>>>>> 0b294a8c
             var processor = new AuRaBlockProcessor(
                 _api.SpecProvider,
                 _api.BlockValidator,
