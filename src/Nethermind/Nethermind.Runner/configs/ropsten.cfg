--- conflicted
+++ resolved
@@ -29,19 +29,11 @@
     "FastSync": true,
     "FastBlocks": true,
     "UseGethLimitsInFastBlocks": true,
-<<<<<<< HEAD
-    "PivotNumber": 11170000,
-    "DownloadBodiesInFastSync": true,
-    "DownloadReceiptsInFastSync": true,
-    "PivotHash": "0xc715353c2b2c859af5fea687e527f61b86133de53506dda4d16d1f6415d08888",
-    "PivotTotalDifficulty": "35007695099882298"
-=======
     "PivotNumber": 11290000,
     "DownloadBodiesInFastSync": true,
     "DownloadReceiptsInFastSync": true,
     "PivotHash": "0x21a37467ce813ff0386bba8f87c5547a8be7d19e560a5e3ba0fb0a78ed70e27d",
     "PivotTotalDifficulty": "35403647782445642"
->>>>>>> 17b40918
   },
   "EthStats": {
     "Enabled": false,
