--- conflicted
+++ resolved
@@ -13,17 +13,9 @@
     "FastSync": true,
     "FastBlocks": true,
     "UseGethLimitsInFastBlocks": true,
-<<<<<<< HEAD
-    "PivotNumber": 11920000,
-    "DownloadBodiesInFastSync": true,
-    "DownloadReceiptsInFastSync": true,
-    "PivotHash": "0xaeab94b61026e16232dc7e104de754e3f8c45f280d797326b2e27d6604943e30",
-    "PivotTotalDifficulty": "39411106883089838"
-=======
     "PivotNumber": 11960000,
     "PivotHash": "0xbcd0b5fd545829d8380e4d7d89148ab827c71c9a29b3258678ef584a6b8e9eef",
     "PivotTotalDifficulty": "39559945570864386"
->>>>>>> 4a4b83dd
   },
   "EthStats": {
     "Server": "ws://ropsten-stats.parity.io/api"
