--- conflicted
+++ resolved
@@ -8,15 +8,9 @@
   },
   "Sync": {
     "FastSync": true,
-<<<<<<< HEAD
-    "PivotNumber": 16270000,
-    "PivotHash": "0x6ec87c58956d620567b6fe173d73d20463ca0a707b320883d60d54dfdd394125",
-    "PivotTotalDifficulty": "5536394109803668800549104862914868800044122664",
-=======
     "PivotNumber": 16400000,
     "PivotHash": "0x1c62742497b3d0eb286589b9caf0d895f3aa0466978b44f55fb6f3e8030ccd07",
     "PivotTotalDifficulty": "5580630817503390800799343561880998667533141730",
->>>>>>> 4a4b83dd
     "FastBlocks": true,
     "UseGethLimitsInFastBlocks": false,
     "FastSyncCatchUpHeightDelta": 10000000000
