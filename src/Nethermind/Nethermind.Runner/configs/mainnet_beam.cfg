{
  "Init": {
    "WebSocketsEnabled": false,
    "StoreReceipts": true,
    "IsMining": false,
    "ChainSpecPath": "chainspec/foundation.json",
    "GenesisHash": "0xd4e56740f876aef8c010b86a40d5f56745a118d0906a34e69aec8c0db1cb8fa3",
    "BaseDbPath": "nethermind_db/mainnet",
    "LogFileName": "mainnet_beam.logs.txt",
    "DiagnosticMode": "None",
    "MemoryHint": 2048000000
  },
  "Network": {
    "DiscoveryPort": 30303,
    "P2PPort": 30303,
    "ActivePeersMaxCount": 100
  },
  "JsonRpc": {
    "Enabled": false,
    "Timeout": 20000,
    "Host": "127.0.0.1",
    "Port": 8545
  },
  "TxPool": {
    "Size": 2048
  },
  "Db": {
    "CacheIndexAndFilterBlocks": false
  },
  "Sync": {
    "FastSync": true,
    "BeamSync": true,
<<<<<<< HEAD
    "PivotNumber": 12498000,
    "PivotHash": "0x58adec7a1fa60dabe6aa8ff5fce8114ae5e17a285e2a5c92f824faff7ec5704b",
    "PivotTotalDifficulty": "25196847730918581211664",
=======
    "PivotNumber": 12524000,
    "PivotHash": "0x3041ff3fbd0473af638205b4d9b7a0505ea30bf3d6d7a69563457c4e952c60a7",
    "PivotTotalDifficulty": "25398458443004531730750",
>>>>>>> 9295619e
    "FastBlocks": true,
    "DownloadHeadersInFastSync": false,
    "DownloadBodiesInFastSync": false,
    "DownloadReceiptsInFastSync": false,
    "UseGethLimitsInFastBlocks": true,
    "WitnessProtocolEnabled": true
  },
  "EthStats": {
    "Enabled": false,
    "Server": "wss://ethstats.net/api",
    "Name": "Nethermind",
    "Secret": "secret",
    "Contact": "hello@nethermind.io"
  },
  "Metrics": {
    "NodeName": "Mainnet Beam",
    "Enabled": false,
    "PushGatewayUrl": "http://localhost:9091/metrics",
    "IntervalSeconds": 5
  }
}<|MERGE_RESOLUTION|>--- conflicted
+++ resolved
@@ -30,15 +30,9 @@
   "Sync": {
     "FastSync": true,
     "BeamSync": true,
-<<<<<<< HEAD
-    "PivotNumber": 12498000,
-    "PivotHash": "0x58adec7a1fa60dabe6aa8ff5fce8114ae5e17a285e2a5c92f824faff7ec5704b",
-    "PivotTotalDifficulty": "25196847730918581211664",
-=======
     "PivotNumber": 12524000,
     "PivotHash": "0x3041ff3fbd0473af638205b4d9b7a0505ea30bf3d6d7a69563457c4e952c60a7",
     "PivotTotalDifficulty": "25398458443004531730750",
->>>>>>> 9295619e
     "FastBlocks": true,
     "DownloadHeadersInFastSync": false,
     "DownloadBodiesInFastSync": false,
