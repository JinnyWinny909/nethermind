{
  "Init": { 
    "ChainSpecPath": "chainspec/xdai_testnet.json",
    "GenesisHash": "0xe3a527b7597f94a4c5ffd7808d2542b011c6c21c7e8df6f7564deb7614e89fe7",
    "BaseDbPath": "nethermind_db/xdai_testnet",
    "LogFileName": "xdai_testnet.logs.txt",
    "MemoryHint": 768000000
  },
  "Network": {
    "DiscoveryPort": 30304,
    "P2PPort": 30304,
	"OnlyStaticPeers": false,
	"DiagTracerEnabled": true
  },
  "TxPool": {
    "Size": 1024
  },
  "JsonRpc": {
    "Enabled": true,
    "Timeout": 20000,
    "Host": "127.0.0.1",
    "Port": 8549,
    "WebSocketsPort": 8549
  },
  "Db": {
    "CacheIndexAndFilterBlocks": false
  },
  "Sync": {
    "FastSync": true,
    "PivotNumber": 1305267,
    "PivotHash": "0xae76ba32033a8444b7f40729db02af0dd302c3d72983b1c30b05795cd107b662",
    "PivotTotalDifficulty": "444159344223792585389448583718641797732966738",
    "FastBlocks": true,
    "UseGethLimitsInFastBlocks": false,
    "FastSyncCatchUpHeightDelta": 10000000000
  },
  "EthStats": {
    "Enabled": true,
    "Server": "ws://104.200.30.151:3000/api",
    "Name": "Validator4 on xdaitestnet",
    "Secret": "NCVJlJOl4Z",
    "Contact": "security@poanetwork.com"
  },
  "Metrics": {
    "NodeName": "Validator4 on xdaitestnet",
    "Enabled": true,
    "PushGatewayUrl": "https://metrics.nethermind.io/metrics/validators-Ifa0eigee0deigah8doo5aisaeNa8huichahk5baip2daitholaeh4xiey0iec1vai6Nahxae1aeregul5Diehae7aeThengei7X",
    "IntervalSeconds": 30
  },
  "Aura": {   
    "TxPriorityContractAddress": "0x4100000000000000000000000000000000000000"
  },
  "Mining": {
    "Enabled": true,
    "MinGasPrice": "1000000000",
    "TargetBlockGasLimit": "30000000"
  },
  "KeyStore": {
<<<<<<< HEAD
    "TestNodeKey": "90308b2c0cda4e86363e7c71238e9bcc89882e737ace9a790614ddbcd33cbe18"
  },
  "Pruning": {
    "Mode": "Hybrid"
  },
  "Seq": {
    "ServerUrl": "https://seq.nethermind.io",
    "ApiKey": "dv6WKfdbe9XfcwXwARpj"
=======
    "TestNodeKey": ""
>>>>>>> 4a4b83dd
  },
  "Bloom": {
    "IndexLevelBucketSizes": [
      16,
      16,
      16
    ]
  }
}<|MERGE_RESOLUTION|>--- conflicted
+++ resolved
@@ -56,18 +56,7 @@
     "TargetBlockGasLimit": "30000000"
   },
   "KeyStore": {
-<<<<<<< HEAD
-    "TestNodeKey": "90308b2c0cda4e86363e7c71238e9bcc89882e737ace9a790614ddbcd33cbe18"
-  },
-  "Pruning": {
-    "Mode": "Hybrid"
-  },
-  "Seq": {
-    "ServerUrl": "https://seq.nethermind.io",
-    "ApiKey": "dv6WKfdbe9XfcwXwARpj"
-=======
     "TestNodeKey": ""
->>>>>>> 4a4b83dd
   },
   "Bloom": {
     "IndexLevelBucketSizes": [
