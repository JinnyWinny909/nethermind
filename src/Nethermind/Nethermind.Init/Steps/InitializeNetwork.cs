--- conflicted
+++ resolved
@@ -274,11 +274,8 @@
 
             SameKeyGenerator privateKeyProvider = new(_api.NodeKey.Unprotect());
             NodeIdResolver nodeIdResolver = new(_api.EthereumEcdsa);
-<<<<<<< HEAD
+
             NodeRecord selfNodeRecord = PrepareNodeRecord(privateKeyProvider);
-=======
-
->>>>>>> 9dd85c38
             IDiscoveryMsgSerializersProvider msgSerializersProvider = new DiscoveryMsgSerializersProvider(
                 _api.MessageSerializationService,
                 _api.EthereumEcdsa,
