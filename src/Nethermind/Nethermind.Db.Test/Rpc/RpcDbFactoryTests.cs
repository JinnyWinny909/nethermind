--- conflicted
+++ resolved
@@ -45,11 +45,7 @@
             IMemDbFactory rpcDbFactory = new RpcDbFactory(new MemDbFactory(), null, jsonSerializer, jsonRpcClient, LimboLogs.Instance);
 
             IDbProvider memDbProvider = new DbProvider(DbModeHint.Mem);
-<<<<<<< HEAD
-            StandardDbInitializer standardDbInitializer = new(memDbProvider, null, rpcDbFactory, LimboLogs.Instance);
-=======
             StandardDbInitializer standardDbInitializer = new(memDbProvider, null, rpcDbFactory, Substitute.For<IFileSystem>());
->>>>>>> 15ff3df1
             standardDbInitializer.InitStandardDbs(true);
 
             ValidateDb<ReadOnlyDb>(
