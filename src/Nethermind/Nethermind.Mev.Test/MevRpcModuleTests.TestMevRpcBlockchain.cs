//  Copyright (c) 2021 Demerzel Solutions Limited
//  This file is part of the Nethermind library.
// 
//  The Nethermind library is free software: you can redistribute it and/or modify
//  it under the terms of the GNU Lesser General Public License as published by
//  the Free Software Foundation, either version 3 of the License, or
//  (at your option) any later version.
// 
//  The Nethermind library is distributed in the hope that it will be useful,
//  but WITHOUT ANY WARRANTY; without even the implied warranty of
//  MERCHANTABILITY or FITNESS FOR A PARTICULAR PURPOSE. See the
//  GNU Lesser General Public License for more details.
// 
//  You should have received a copy of the GNU Lesser General Public License
//  along with the Nethermind. If not, see <http://www.gnu.org/licenses/>.
// 

using System;
using System.Collections.Generic;
using System.Linq;
using System.Reflection.Metadata;
using System.Threading;
using System.Threading.Tasks;
using FluentAssertions;
using Nethermind.Blockchain;
using Nethermind.Blockchain.Processing;
using Nethermind.Blockchain.Producers;
using Nethermind.Blockchain.Rewards;
using Nethermind.Blockchain.Validators;
using Nethermind.Consensus;
using Nethermind.Consensus.Transactions;
using Nethermind.Core;
using Nethermind.Core.Crypto;
using Nethermind.Core.Specs;
using Nethermind.Core.Test;
using Nethermind.Core.Test.Blockchain;
using Nethermind.Core.Test.Builders;
using Nethermind.Crypto;
using Nethermind.Facade;
using Nethermind.Int256;
using Nethermind.JsonRpc;
using Nethermind.JsonRpc.Modules.Eth;
using Nethermind.JsonRpc.Test.Modules;
using Nethermind.Logging;
using Nethermind.Merge.Plugin.Handlers;
using Nethermind.Merge.Plugin.Test;
using Nethermind.Mev.Data;
using Nethermind.Mev.Execution;
using Nethermind.Mev.Source;
using Nethermind.Runner.Ethereum;
using Nethermind.Serialization.Rlp;
using Nethermind.Specs;
using Nethermind.Specs.Forks;
using Nethermind.State;
using Newtonsoft.Json;
using NLog.Fluent;
using NSubstitute;
using Org.BouncyCastle.Asn1.Cms;

namespace Nethermind.Mev.Test
{
    public partial class MevRpcModuleTests
    {
        public static Task<TestMevRpcBlockchain> CreateChain(int maxMergedBundles, IReleaseSpec? releaseSpec = null, UInt256? initialBaseFeePerGas = null)
        {
            TestMevRpcBlockchain testMevRpcBlockchain = new(maxMergedBundles, initialBaseFeePerGas);
            TestSpecProvider testSpecProvider = releaseSpec is not null ? new TestSpecProvider(releaseSpec) : new TestSpecProvider(Berlin.Instance);
            testSpecProvider.ChainId = 1;
            return TestRpcBlockchain.ForTest(testMevRpcBlockchain).Build(testSpecProvider);
        }

        public class TestMevRpcBlockchain : TestRpcBlockchain
        {
            private readonly int _maxMergedBundles;
            
            private ITracerFactory _tracerFactory = null!;
            public TestBundlePool BundlePool { get; private set; } = null!;

            public TestMevRpcBlockchain(int maxMergedBundles, UInt256? initialBaseFeePerGas)
            {
                _maxMergedBundles = maxMergedBundles;
                Signer = new Eth2Signer(MinerAddress);
                GenesisBlockBuilder = Core.Test.Builders.Build.A.Block.Genesis.Genesis
                    .WithTimestamp(UInt256.One)
                    .WithGasLimit(GasLimitCalculator.GasLimit)
                    .WithBaseFeePerGas(initialBaseFeePerGas ?? 0);
            }
            
            public IMevRpcModule MevRpcModule { get; set; } = Substitute.For<IMevRpcModule>();
            public ManualGasLimitCalculator GasLimitCalculator = new() {GasLimit = 10_000_000};
            private MevConfig _mevConfig = new MevConfig {Enabled = true};
            public Address MinerAddress => TestItem.PrivateKeyD.Address;
            private IBlockValidator BlockValidator { get; set; } = null!;
            private ISigner Signer { get; }

            public override ILogManager LogManager => NUnitLogManager.Instance;

            protected override ITestBlockProducer CreateTestBlockProducer(TxPoolTxSource txPoolTxSource, IBlockProcessingQueue blockProcessingQueue, ISealer sealer)
            {
                MiningConfig miningConfig = new() {MinGasPrice = UInt256.One};
                
                MevBlockProducerEnvFactory blockProducerEnvFactory = new(
                    DbProvider, 
                    BlockTree, 
                    ReadOnlyTrieStore, 
                    SpecProvider, 
                    BlockValidator,
                    NoBlockRewards.Instance,
                    ReceiptStorage,
                    BlockPreprocessorStep,
                    TxPool,
                    miningConfig,
                    LogManager);

                Eth2BlockProducer CreateEth2BlockProducer(ITxSource? txSource = null) =>
                    new Eth2TestBlockProducerFactory(GasLimitCalculator, txSource).Create(
                        blockProducerEnvFactory,
                        BlockTree,
                        BlockProcessingQueue,
                        SpecProvider,
                        Signer,
                        Timestamper,
                        miningConfig,
                        LogManager);

                Dictionary<IManualBlockProducer, IBeneficiaryBalanceSource> blockProducerDictionary = new();
                    
                // Add non-mev block
                IManualBlockProducer standardProducer = CreateEth2BlockProducer();
                IBeneficiaryBalanceSource standardProducerBeneficiaryBalanceSource = blockProducerEnvFactory.LastMevBlockProcessor;
                blockProducerDictionary.Add(standardProducer, standardProducerBeneficiaryBalanceSource);

                // Try blocks with all bundle numbers <= maxMergedBundles
                for (int bundleLimit = 1; bundleLimit <= _maxMergedBundles; bundleLimit++)
                {
                    BundleSelector bundleSelector = new(BundlePool, bundleLimit);
                    BundleTxSource bundleTxSource = new(bundleSelector, Timestamper);
                    IManualBlockProducer bundleProducer = CreateEth2BlockProducer(bundleTxSource);
                    IBeneficiaryBalanceSource bundleProducerBeneficiaryBalanceSource = blockProducerEnvFactory.LastMevBlockProcessor;
                    blockProducerDictionary.Add(bundleProducer, bundleProducerBeneficiaryBalanceSource);
                }

                return new MevTestBlockProducer(BlockTree, blockProducerDictionary);
            }

            protected override BlockProcessor CreateBlockProcessor()
            {
                BlockValidator = CreateBlockValidator();
                BlockProcessor blockProcessor = new(
                    SpecProvider,
                    BlockValidator,
                    NoBlockRewards.Instance,
                    new BlockProcessor.BlockValidationTransactionsExecutor(TxProcessor, State),
                    State,
                    Storage,
                    ReceiptStorage,
                    NullWitnessCollector.Instance,
                    LogManager);
                
                _tracerFactory = new TracerFactory(
                    DbProvider, 
                    BlockTree, 
                    ReadOnlyTrieStore, 
                    BlockPreprocessorStep, 
                    SpecProvider, 
                    LogManager,
                    ProcessingOptions.ProducingBlock);
                
                TxBundleSimulator txBundleSimulator = new(_tracerFactory, GasLimitCalculator, Timestamper, TxPool, SpecProvider, Signer);
<<<<<<< HEAD
                BundlePool = new TestBundlePool(BlockTree, txBundleSimulator, TxPool, Timestamper, _mevConfig, LogManager);
=======
                BundlePool = new TestBundlePool(BlockTree, txBundleSimulator, Timestamper, new TxValidator(BlockTree.ChainId), SpecProvider, _mevConfig, LogManager);
>>>>>>> 1cebe151

                return blockProcessor;
            }

            protected override async Task<TestBlockchain> Build(ISpecProvider? specProvider = null, UInt256? initialValues = null)
            {
                TestBlockchain chain = await base.Build(specProvider, initialValues);
                MevRpcModule = new MevRpcModule(new JsonRpcConfig(),
                    BundlePool,
                    TxSender,
                    BlockFinder,
                    StateReader,
                    _tracerFactory,
                    new EciesCipher(new CryptoRandom()),
                    SpecProvider,
                    Signer);
                
                return chain;
            }
            
            private IBlockValidator CreateBlockValidator()
            {
                HeaderValidator headerValidator = new(BlockTree, new Eth2SealEngine(Signer), SpecProvider, LogManager);
                
                return new BlockValidator(
                    new TxValidator(SpecProvider.ChainId),
                    headerValidator,
                    Always.Valid,
                    SpecProvider,
                    LogManager);
            }

            protected override Task AddBlocksOnStart() => Task.CompletedTask;

            internal class MevTestBlockProducer : MevBlockProducer, ITestBlockProducer
            {
                private readonly IBlockTree _blockTree;
                private Block? _lastProducedBlock;
                
                public MevTestBlockProducer(IBlockTree blockTree, IDictionary<IManualBlockProducer, IBeneficiaryBalanceSource> blockProducers) : base(blockProducers)
                {
                    _blockTree = blockTree;
                }
        
                public Block? LastProducedBlock
                {
                    get
                    {
                        return _lastProducedBlock!;
                    }
                    private set
                    {
                        _lastProducedBlock = value;
                        if (value != null)
                        {
                            LastProducedBlockChanged?.Invoke(this, new BlockEventArgs(value));
                        }
                    }
                }

                public event EventHandler<BlockEventArgs> LastProducedBlockChanged = null!;
        
                public async Task<bool> BuildNewBlock()
                {
                    Block? block = await TryProduceBlock(_blockTree.Head!.Header, CancellationToken.None);
                    if (block is not null)
                    {
                        _blockTree.SuggestBlock(block);
                        return true;
                    }

                    return false;
                }
            }
            
            public MevBundle SendBundle(int blockNumber, params BundleTransaction[] txs)
            {
                byte[][] bundleBytes = txs.Select(t => Rlp.Encode(t).Bytes).ToArray();
                Keccak[] revertingTxHashes = txs.Where(t => t.CanRevert).Select(t => t.Hash!).ToArray();
                MevBundleRpc mevBundleRpc = new() {BlockNumber = blockNumber, Txs = bundleBytes, RevertingTxHashes = revertingTxHashes};
                ResultWrapper<bool> resultOfBundle = MevRpcModule.eth_sendBundle(mevBundleRpc);
                resultOfBundle.GetResult().ResultType.Should().NotBe(ResultType.Failure);
                resultOfBundle.GetData().Should().Be(true);
                return new MevBundle(blockNumber, txs);
            }
        }
    }
}<|MERGE_RESOLUTION|>--- conflicted
+++ resolved
@@ -167,11 +167,7 @@
                     ProcessingOptions.ProducingBlock);
                 
                 TxBundleSimulator txBundleSimulator = new(_tracerFactory, GasLimitCalculator, Timestamper, TxPool, SpecProvider, Signer);
-<<<<<<< HEAD
-                BundlePool = new TestBundlePool(BlockTree, txBundleSimulator, TxPool, Timestamper, _mevConfig, LogManager);
-=======
-                BundlePool = new TestBundlePool(BlockTree, txBundleSimulator, Timestamper, new TxValidator(BlockTree.ChainId), SpecProvider, _mevConfig, LogManager);
->>>>>>> 1cebe151
+                BundlePool = new TestBundlePool(BlockTree, txBundleSimulator, TxPool, Timestamper, new TxValidator(BlockTree.ChainId), SpecProvider, _mevConfig, LogManager);
 
                 return blockProcessor;
             }
