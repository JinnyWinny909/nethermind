﻿//  Copyright (c) 2021 Demerzel Solutions Limited
//  This file is part of the Nethermind library.
// 
//  The Nethermind library is free software: you can redistribute it and/or modify
//  it under the terms of the GNU Lesser General Public License as published by
//  the Free Software Foundation, either version 3 of the License, or
//  (at your option) any later version.
// 
//  The Nethermind library is distributed in the hope that it will be useful,
//  but WITHOUT ANY WARRANTY; without even the implied warranty of
//  MERCHANTABILITY or FITNESS FOR A PARTICULAR PURPOSE. See the
//  GNU Lesser General Public License for more details.
// 
//  You should have received a copy of the GNU Lesser General Public License
//  along with the Nethermind. If not, see <http://www.gnu.org/licenses/>.
// 

using System;
using System.Collections;
using System.Collections.Generic;
using System.Linq;
using System.Threading;
using System.Threading.Tasks;
using FluentAssertions;
using Nethermind.Blockchain;
using Nethermind.Consensus.Producers;
using Nethermind.Core;
using Nethermind.Core.Crypto;
using Nethermind.Core.Extensions;
using Nethermind.Core.Test.Builders;
using Nethermind.Core.Timers;
using Nethermind.Crypto;
using Nethermind.Evm;
using Nethermind.Int256;
using Nethermind.JsonRpc;
using Nethermind.JsonRpc.Test;
using Nethermind.Merge.Plugin.Data;
using Nethermind.Merge.Plugin.Data.V1;
using Nethermind.Merge.Plugin.Handlers;
using Nethermind.State;
using Nethermind.Trie;
using Newtonsoft.Json;
using NLog;
using NSubstitute;
using NUnit.Framework;

namespace Nethermind.Merge.Plugin.Test
{
    public partial class EngineModuleTests
    {
        [Test]
        public async Task getPayload_correctlyEncodeTransactions()
        {
            byte[] payload = new byte[0];
            IPayloadPreparationService payloadPreparationService = Substitute.For<IPayloadPreparationService>();
            Block block = Build.A.Block.WithTransactions(
                new[]
                {
                    Build.A.Transaction.WithTo(TestItem.AddressD)
                        .SignedAndResolved(TestItem.PrivateKeyA).TestObject,
                    Build.A.Transaction.WithTo(TestItem.AddressD).WithType(TxType.EIP1559).WithMaxFeePerGas(20)
                        .SignedAndResolved(TestItem.PrivateKeyA).TestObject
                }).TestObject;
            payloadPreparationService.GetPayload(Arg.Any<byte[]>()).Returns(block);
            using MergeTestBlockchain chain = await CreateBlockChain(null, payloadPreparationService);

            IEngineRpcModule rpc = CreateEngineModule(chain);

            string result = RpcTest.TestSerializedRequest(rpc, "engine_getPayloadV1", payload.ToHexString(true));
            Assert.AreEqual(result,
                "{\"jsonrpc\":\"2.0\",\"result\":{\"parentHash\":\"0xff483e972a04a9a62bb4b7d04ae403c615604e4090521ecc5bb7af67f71be09c\",\"feeRecipient\":\"0x0000000000000000000000000000000000000000\",\"stateRoot\":\"0x56e81f171bcc55a6ff8345e692c0f86e5b48e01b996cadc001622fb5e363b421\",\"receiptsRoot\":\"0x56e81f171bcc55a6ff8345e692c0f86e5b48e01b996cadc001622fb5e363b421\",\"logsBloom\":\"0x00000000000000000000000000000000000000000000000000000000000000000000000000000000000000000000000000000000000000000000000000000000000000000000000000000000000000000000000000000000000000000000000000000000000000000000000000000000000000000000000000000000000000000000000000000000000000000000000000000000000000000000000000000000000000000000000000000000000000000000000000000000000000000000000000000000000000000000000000000000000000000000000000000000000000000000000000000000000000000000000000000000000000000000000000000000\",\"random\":\"0x2ba5557a4c62a513c7e56d1bf13373e0da6bec016755483e91589fe1c6d212e2\",\"blockNumber\":\"0x0\",\"gasLimit\":\"0x3d0900\",\"gasUsed\":\"0x0\",\"timestamp\":\"0xf4240\",\"extraData\":\"0x010203\",\"baseFeePerGas\":\"0x0\",\"blockHash\":\"0x5fd61518405272d77fd6cdc8a824a109d75343e32024ee4f6769408454b1823d\",\"transactions\":[\"0xf85f800182520894475674cb523a0a2736b7f7534390288fce16982c018025a0634db2f18f24d740be29e03dd217eea5757ed7422680429bdd458c582721b6c2a02f0fa83931c9a99d3448a46b922261447d6a41d8a58992b5596089d15d521102\",\"0x02f8620180011482520894475674cb523a0a2736b7f7534390288fce16982c0180c001a0033e85439a128c42f2ba47ca278f1375ef211e61750018ff21bcd9750d1893f2a04ee981fe5261f8853f95c865232ffdab009abcc7858ca051fb624c49744bf18d\"]},\"id\":67}");
        }

        [Test]
        public async Task processing_block_should_serialize_valid_responses()
        {
            using MergeTestBlockchain chain = await CreateBlockChain(new MergeConfig()
            {
                Enabled = true, FeeRecipient = Address.Zero.ToString(), TerminalTotalDifficulty = "0"
            });
            IEngineRpcModule rpc = CreateEngineModule(chain);
            Keccak startingHead = chain.BlockTree.HeadHash;
            Keccak random = Keccak.Zero;
            Address feeRecipient = TestItem.AddressC;
            UInt256 timestamp = Timestamper.UnixTime.Seconds;

            byte[] expectedPayloadId = Bytes.FromHexString("0x6454408c425ddd96");

            var forkChoiceUpdatedParams = new
            {
                headBlockHash = startingHead.ToString(),
                safeBlockHash = startingHead.ToString(),
                finalizedBlockHash = Keccak.Zero.ToString(),
            };
            var preparePayloadParams = new
            {
                timestamp = timestamp.ToHexString(true),
                random = random.ToString(),
                suggestedFeeRecipient = feeRecipient.ToString(),
            };
            string?[] parameters =
            {
                JsonConvert.SerializeObject(forkChoiceUpdatedParams),
                JsonConvert.SerializeObject(preparePayloadParams)
            };
            // prepare a payload
            string result = RpcTest.TestSerializedRequest(rpc, "engine_forkchoiceUpdatedV1", parameters);
            result.Should()
                .Be(
                    $"{{\"jsonrpc\":\"2.0\",\"result\":{{\"payloadStatus\":{{\"status\":\"VALID\",\"latestValidHash\":\"0x1c53bdbf457025f80c6971a9cf50986974eed02f0a9acaeeb49cafef10efd133\",\"validationError\":null}},\"payloadId\":\"{expectedPayloadId.ToHexString(true)}\"}},\"id\":67}}");

            Keccak blockHash = new("0x2de2042d5ab1cf7c89d97f93b1572ddac3c6f77d84b6d44d1d9cec42f76505a7");
            var expectedPayload = new
            {
                parentHash = startingHead.ToString(),
                feeRecipient = feeRecipient.ToString(),
                stateRoot = chain.BlockTree.Head!.StateRoot!.ToString(),
                receiptsRoot = chain.BlockTree.Head!.ReceiptsRoot!.ToString(),
                logsBloom = Bloom.Empty.Bytes.ToHexString(true),
                random = random.ToString(),
                blockNumber = "0x1",
                gasLimit = chain.BlockTree.Head!.GasLimit.ToHexString(true),
                gasUsed = "0x0",
                timestamp = timestamp.ToHexString(true),
                extraData = "0x",
                baseFeePerGas = "0x0",
                blockHash = blockHash.ToString(),
                transactions = Array.Empty<object>(),
            };
            string expectedPayloadString = JsonConvert.SerializeObject(expectedPayload);
            // get the payload
            result = RpcTest.TestSerializedRequest(rpc, "engine_getPayloadV1", expectedPayloadId.ToHexString(true));
            result.Should().Be($"{{\"jsonrpc\":\"2.0\",\"result\":{expectedPayloadString},\"id\":67}}");
            // execute the payload
            result = RpcTest.TestSerializedRequest(rpc, "engine_newPayloadV1", expectedPayloadString);
            result.Should()
                .Be(
                    $"{{\"jsonrpc\":\"2.0\",\"result\":{{\"status\":\"VALID\",\"latestValidHash\":\"{blockHash}\",\"validationError\":null}},\"id\":67}}");

            forkChoiceUpdatedParams = new
            {
                headBlockHash = blockHash.ToString(true),
                safeBlockHash = blockHash.ToString(true),
                finalizedBlockHash = startingHead.ToString(true),
            };
            parameters = new[] { JsonConvert.SerializeObject(forkChoiceUpdatedParams), null };
            // update the fork choice
            result = RpcTest.TestSerializedRequest(rpc, "engine_forkchoiceUpdatedV1", parameters);
            result.Should()
                .Be(
                    "{\"jsonrpc\":\"2.0\",\"result\":{\"payloadStatus\":{\"status\":\"VALID\",\"latestValidHash\":\"0x2de2042d5ab1cf7c89d97f93b1572ddac3c6f77d84b6d44d1d9cec42f76505a7\",\"validationError\":null},\"payloadId\":null},\"id\":67}");
        }

        [Test]
        public async Task can_parse_forkchoiceUpdated_with_implicit_null_payloadAttributes()
        {
            using MergeTestBlockchain chain = await CreateBlockChain();
            IEngineRpcModule rpc = CreateEngineModule(chain);
            var forkChoiceUpdatedParams = new
            {
                headBlockHash = Keccak.Zero.ToString(),
                safeBlockHash = Keccak.Zero.ToString(),
                finalizedBlockHash = Keccak.Zero.ToString(),
            };
            string[] parameters = new[] { JsonConvert.SerializeObject(forkChoiceUpdatedParams) };
            string? result = RpcTest.TestSerializedRequest(rpc, "engine_forkchoiceUpdatedV1", parameters);
            result.Should()
                .Be(
                    "{\"jsonrpc\":\"2.0\",\"result\":{\"payloadStatus\":{\"status\":\"SYNCING\",\"latestValidHash\":null,\"validationError\":null},\"payloadId\":null},\"id\":67}");
        }

        [Test]
        public async Task getPayload_should_serialize_unknown_payload_response_properly()
        {
            using MergeTestBlockchain chain = await CreateBlockChain();
            IEngineRpcModule rpc = CreateEngineModule(chain);
            byte[] payloadId = Bytes.FromHexString("0x1111111111111111");
            ;

            string parameters = payloadId.ToHexString(true);
            string result = RpcTest.TestSerializedRequest(rpc, "engine_getPayloadV1", parameters);
            result.Should()
                .Be("{\"jsonrpc\":\"2.0\",\"error\":{\"code\":-32001,\"message\":\"unknown payload\"},\"id\":67}");
        }

        [Test]
        public async Task
            engine_forkchoiceUpdatedV1_with_payload_attributes_should_create_block_on_top_of_genesis_and_not_change_head()
        {
            using MergeTestBlockchain chain = await CreateBlockChain();
            IEngineRpcModule rpc = CreateEngineModule(chain);
            Keccak startingHead = chain.BlockTree.HeadHash;
            ulong timestamp = 30;
            Keccak random = Keccak.Zero;
            Address feeRecipient = TestItem.AddressD;

            BlockRequestResult? blockRequestResult = await BuildAndGetPayloadResult(rpc, chain, startingHead,
                Keccak.Zero, startingHead, timestamp, random, feeRecipient);

            BlockRequestResult expected = CreateParentBlockRequestOnHead(chain.BlockTree);
            expected.GasLimit = 4000000L;
            expected.BlockHash = new Keccak("0x3ee80ba456bac700bfaf5b2827270406134e2392eb03ec50f6c23de28dd08811");
            expected.LogsBloom = Bloom.Empty;
            expected.FeeRecipient = feeRecipient;
            expected.BlockNumber = 1;
            expected.Random = random;
            expected.ParentHash = startingHead;
            expected.SetTransactions(Array.Empty<Transaction>());
            expected.Timestamp = timestamp;
            expected.Random = random;
            expected.ExtraData = Array.Empty<byte>();

            blockRequestResult.Should().BeEquivalentTo(expected);
            Keccak actualHead = chain.BlockTree.HeadHash;
            actualHead.Should().NotBe(expected.BlockHash);
            actualHead.Should().Be(startingHead);
        }

        [Test]
        public async Task getPayloadV1_should_return_error_if_there_was_no_corresponding_prepare_call()
        {
            using MergeTestBlockchain chain = await CreateBlockChain();
            IEngineRpcModule rpc = CreateEngineModule(chain);
            Keccak startingHead = chain.BlockTree.HeadHash;
            UInt256 timestamp = Timestamper.UnixTime.Seconds;
            Keccak random = Keccak.Zero;
            Address feeRecipient = Address.Zero;
            string _ = rpc.engine_forkchoiceUpdatedV1(new ForkchoiceStateV1(startingHead, Keccak.Zero, startingHead),
                    new PayloadAttributes { Timestamp = timestamp, SuggestedFeeRecipient = feeRecipient, Random = random }).Result.Data
                .PayloadId!;

            byte[] requestedPayloadId = Bytes.FromHexString("0x45bd36a8143d860d");
            ResultWrapper<BlockRequestResult?> response = await rpc.engine_getPayloadV1(requestedPayloadId);

            response.ErrorCode.Should().Be(MergeErrorCodes.UnavailablePayloadV1);
        }

        [Test]
        public async Task getPayloadV1_should_return_error_if_called_after_timeout()
        {
            const int timeout = 2000;

            MergeConfig mergeConfig = new() { Enabled = true, SecondsPerSlot = 1, TerminalTotalDifficulty = "0" };
            using MergeTestBlockchain chain = await CreateBlockChain( mergeConfig);
            chain.PayloadPreparationService = new PayloadPreparationService(chain.IdealBlockProductionContext,
                chain.SealEngine,
                mergeConfig, TimerFactory.Default, chain.LogManager, 1);
            IEngineRpcModule rpc = CreateEngineModule(chain);
            Keccak startingHead = chain.BlockTree.HeadHash;
            UInt256 timestamp = Timestamper.UnixTime.Seconds;
            Keccak random = Keccak.Zero;
            Address feeRecipient = Address.Zero;

            string payloadId = rpc.engine_forkchoiceUpdatedV1(new ForkchoiceStateV1(startingHead, Keccak.Zero, startingHead),
                    new PayloadAttributes { Timestamp = timestamp, SuggestedFeeRecipient = feeRecipient, Random = random }).Result.Data
                .PayloadId!;

            Thread.Sleep(timeout);

            ResultWrapper<BlockRequestResult?> response = await rpc.engine_getPayloadV1(Bytes.FromHexString(payloadId));

            response.ErrorCode.Should().Be(MergeErrorCodes.UnavailablePayloadV1);
        }

        [Test]
        public async Task
            getPayloadBodiesV1_should_return_payload_bodies_in_order_of_request_block_hashes_and_skip_unknown_hashes()
        {
            using MergeTestBlockchain chain = await CreateBlockChain();
            IEngineRpcModule rpc = CreateEngineModule(chain);

            BlockRequestResult blockRequestResult1 = await SendNewBlockV1(rpc, chain);

            PrivateKey from = TestItem.PrivateKeyA;
            Address to = TestItem.AddressB;
            Transaction[] txs = BuildTransactions(chain, blockRequestResult1.BlockHash, from, to, 3, 0, out _, out _);
            chain.AddTransactions(txs);
            BlockRequestResult? blockRequestResult2 = await BuildAndSendNewBlockV1(rpc, chain, true);
            Keccak[] blockHashes =
                new[] { blockRequestResult1.BlockHash, TestItem.KeccakA, blockRequestResult2.BlockHash };
            ExecutionPayloadBodyV1Result[] payloadBodies = rpc.engine_getPayloadBodiesV1(blockHashes).Result.Data;
            ExecutionPayloadBodyV1Result[] expected = new[]
            {
                new ExecutionPayloadBodyV1Result(Array.Empty<Transaction>()), new ExecutionPayloadBodyV1Result(txs)
            };
            payloadBodies.Should().BeEquivalentTo(expected, o => o.WithStrictOrdering());
        }

        [Test]
        public async Task forkchoiceUpdatedV1_should_not_create_block_or_change_head_with_unknown_parent()
        {
            using MergeTestBlockchain chain = await CreateBlockChain();
            IEngineRpcModule rpc = CreateEngineModule(chain);
            Keccak startingHead = chain.BlockTree.HeadHash;
            Keccak notExistingHash = TestItem.KeccakH;
            UInt256 timestamp = Timestamper.UnixTime.Seconds;
            Keccak random = Keccak.Zero;
            Address feeRecipient = Address.Zero;

            ResultWrapper<ForkchoiceUpdatedV1Result> forkchoiceUpdatedV1Response = await rpc.engine_forkchoiceUpdatedV1(
                new ForkchoiceStateV1(notExistingHash, Keccak.Zero, notExistingHash),
                new PayloadAttributes { Timestamp = timestamp, SuggestedFeeRecipient = feeRecipient, Random = random });

            forkchoiceUpdatedV1Response.Data.PayloadStatus.Status.Should()
                .Be(PayloadStatus.Syncing); // ToDo wait for final PostMerge sync
            byte[] payloadId = Bytes.FromHexString("0x5d071947bfcc3e65");
            ResultWrapper<BlockRequestResult?> getResponse = await rpc.engine_getPayloadV1(payloadId);

            getResponse.ErrorCode.Should().Be(MergeErrorCodes.UnavailablePayloadV1);
            Keccak actualHead = chain.BlockTree.HeadHash;
            actualHead.Should().NotBe(notExistingHash);
            actualHead.Should().Be(startingHead);
        }

        [Test]
        public async Task executePayloadV1_accepts_previously_assembled_block_multiple_times([Values(1, 3)] int times)
        {
            using MergeTestBlockchain chain = await CreateBlockChain();
            IEngineRpcModule rpc = CreateEngineModule(chain);
            Keccak startingHead = chain.BlockTree.HeadHash;
            BlockHeader startingBestSuggestedHeader = chain.BlockTree.BestSuggestedHeader!;
            BlockRequestResult getPayloadResult = await BuildAndGetPayloadResult(chain, rpc);
            getPayloadResult.ParentHash.Should().Be(startingHead);


            for (int i = 0; i < times; i++)
            {
                ResultWrapper<PayloadStatusV1> executePayloadResult =
                    await rpc.engine_newPayloadV1(getPayloadResult);
                executePayloadResult.Data.Status.Should().Be(PayloadStatus.Valid);
            }

            Keccak bestSuggestedHeaderHash = chain.BlockTree.BestSuggestedHeader!.Hash!;
            bestSuggestedHeaderHash.Should().Be(getPayloadResult.BlockHash);
            bestSuggestedHeaderHash.Should().NotBe(startingBestSuggestedHeader!.Hash!);
        }

        [Test]
        public async Task executePayloadV1_accepts_previously_prepared_block_multiple_times([Values(1, 3)] int times)
        {
            using MergeTestBlockchain chain = await CreateBlockChain();
            IEngineRpcModule rpc = CreateEngineModule(chain);
            Keccak startingHead = chain.BlockTree.HeadHash;
            BlockHeader startingBestSuggestedHeader = chain.BlockTree.BestSuggestedHeader!;
            BlockRequestResult getPayloadResult = await PrepareAndGetPayloadResultV1(chain, rpc);
            getPayloadResult.ParentHash.Should().Be(startingHead);


            for (int i = 0; i < times; i++)
            {
                ResultWrapper<PayloadStatusV1>? executePayloadResult =
                    await rpc.engine_newPayloadV1(getPayloadResult);
                executePayloadResult.Data.Status.Should().Be(PayloadStatus.Valid);
            }

            Keccak bestSuggestedHeaderHash = chain.BlockTree.BestSuggestedHeader!.Hash!;
            bestSuggestedHeaderHash.Should().Be(getPayloadResult.BlockHash);
            bestSuggestedHeaderHash.Should().NotBe(startingBestSuggestedHeader!.Hash!);
        }


        private async Task<BlockRequestResult> PrepareAndGetPayloadResultV1(MergeTestBlockchain chain,
            IEngineRpcModule rpc)
        {
            Keccak startingHead = chain.BlockTree.HeadHash;
            UInt256 timestamp = Timestamper.UnixTime.Seconds;
            Keccak random = Keccak.Zero;
            Address feeRecipient = Address.Zero;
            return await PrepareAndGetPayloadResultV1(rpc, startingHead, timestamp, random, feeRecipient);
        }

        private async Task<BlockRequestResult> PrepareAndGetPayloadResultV1(
            IEngineRpcModule rpc, Keccak currentHead, UInt256 timestamp, Keccak random, Address feeRecipient)
        {
            PayloadAttributes? payloadAttributes = new()
            {
                Random = random, SuggestedFeeRecipient = feeRecipient, Timestamp = timestamp
            };
            ForkchoiceStateV1? forkchoiceStateV1 = new(currentHead, currentHead, currentHead);
            ResultWrapper<ForkchoiceUpdatedV1Result>? forkchoiceUpdatedResult =
                await rpc.engine_forkchoiceUpdatedV1(forkchoiceStateV1, payloadAttributes);
            byte[] payloadId = Bytes.FromHexString(forkchoiceUpdatedResult.Data.PayloadId);
            ResultWrapper<BlockRequestResult?> getPayloadResult = await rpc.engine_getPayloadV1(payloadId);
            return getPayloadResult.Data!;
        }

        public static IEnumerable WrongInputTestsV1
        {
            get
            {
                yield return GetNewBlockRequestBadDataTestCase(r => r.ReceiptsRoot, TestItem.KeccakD);
                yield return GetNewBlockRequestBadDataTestCase(r => r.StateRoot, TestItem.KeccakD);

                Bloom bloom = new();
                bloom.Add(new[]
                {
                    Build.A.LogEntry.WithAddress(TestItem.AddressA).WithTopics(TestItem.KeccakG).TestObject
                });
                yield return GetNewBlockRequestBadDataTestCase(r => r.LogsBloom, bloom);
                yield return GetNewBlockRequestBadDataTestCase(r => r.Transactions, new[] { new byte[] { 1 } });
                yield return GetNewBlockRequestBadDataTestCase(r => r.GasUsed, 1);
            }
        }

        // ToDo wait for final PostMerge sync
        [Test]
        public async Task executePayloadV1_unknown_parentHash_return_syncing()
        {
            using MergeTestBlockchain chain = await CreateBlockChain();
            IEngineRpcModule rpc = CreateEngineModule(chain);
            BlockRequestResult getPayloadResult = await BuildAndGetPayloadResult(chain, rpc);
            Keccak blockHash = getPayloadResult.BlockHash;
            getPayloadResult.ParentHash = TestItem.KeccakF;
            if (blockHash == getPayloadResult.BlockHash && TryCalculateHash(getPayloadResult, out Keccak? hash))
            {
                getPayloadResult.BlockHash = hash;
            }

            ResultWrapper<PayloadStatusV1>
                executePayloadResult = await rpc.engine_newPayloadV1(getPayloadResult);
            executePayloadResult.Data.Status.Should().Be(PayloadStatus.Accepted);
        }

        [TestCaseSource(nameof(WrongInputTestsV1))]
        public async Task executePayloadV1_rejects_incorrect_input(Action<BlockRequestResult> breakerAction)
        {
            using MergeTestBlockchain chain = await CreateBlockChain();
            IEngineRpcModule rpc = CreateEngineModule(chain);
            BlockRequestResult getPayloadResult = await BuildAndGetPayloadResult(chain, rpc);
            breakerAction(getPayloadResult);
            if (TryCalculateHash(getPayloadResult, out Keccak? hash))
            {
                getPayloadResult.BlockHash = hash;
            }

            ResultWrapper<PayloadStatusV1>
                executePayloadResult = await rpc.engine_newPayloadV1(getPayloadResult);
            executePayloadResult.Data.Status.Should().Be(PayloadStatus.Invalid);
        }

        [Test]
        public async Task executePayloadV1_rejects_invalid_blockHash()
        {
            using MergeTestBlockchain chain = await CreateBlockChain();
            IEngineRpcModule rpc = CreateEngineModule(chain);
            BlockRequestResult getPayloadResult = await BuildAndGetPayloadResult(chain, rpc);
            getPayloadResult.BlockHash = TestItem.KeccakC;

            ResultWrapper<PayloadStatusV1>
                executePayloadResult = await rpc.engine_newPayloadV1(getPayloadResult);
            executePayloadResult.Data.Status.Should().Be(PayloadStatus.InvalidBlockHash);
        }


        [Test]
        public async Task executePayloadV1_accepts_already_known_block()
        {
            using MergeTestBlockchain chain = await CreateBlockChain();
            IEngineRpcModule rpc = CreateEngineModule(chain);
            Block block = Build.A.Block.WithNumber(1).WithParent(chain.BlockTree.Head!).WithDifficulty(0).WithNonce(0)
                .TestObject;
            block.Header.Hash = block.CalculateHash();
            await chain.BlockTree.SuggestBlockAsync(block!);
            BlockRequestResult blockRequest = new(block);
            ResultWrapper<PayloadStatusV1> executePayloadResult =
                await rpc.engine_newPayloadV1(blockRequest);
            executePayloadResult.Data.Status.Should().Be(PayloadStatus.Valid);
        }

        [Test]
        public async Task forkchoiceUpdatedV1_should_work_with_zero_keccak_for_finalization()
        {
            using MergeTestBlockchain chain = await CreateBlockChain();
            IEngineRpcModule rpc = CreateEngineModule(chain);
            Keccak startingHead = chain.BlockTree.HeadHash;
            BlockRequestResult blockRequestResult = await SendNewBlockV1(rpc, chain);

            Keccak newHeadHash = blockRequestResult.BlockHash;
            ForkchoiceStateV1 forkchoiceStateV1 = new(newHeadHash!, Keccak.Zero, startingHead);
            ResultWrapper<ForkchoiceUpdatedV1Result> forkchoiceUpdatedResult =
                await rpc.engine_forkchoiceUpdatedV1(forkchoiceStateV1, null);
            forkchoiceUpdatedResult.Data.PayloadStatus.Status.Should().Be(PayloadStatus.Valid);
            forkchoiceUpdatedResult.Data.PayloadId.Should().Be(null);

            Keccak actualHead = chain.BlockTree.HeadHash;
            actualHead.Should().NotBe(startingHead);
            actualHead.Should().Be(newHeadHash);
            AssertExecutionStatusChanged(rpc, newHeadHash!, Keccak.Zero, startingHead);
        }

        [Test]
        public async Task forkchoiceUpdatedV1_with_no_payload_attributes_should_change_head()
        {
            using MergeTestBlockchain chain = await CreateBlockChain();
            IEngineRpcModule rpc = CreateEngineModule(chain);
            Keccak startingHead = chain.BlockTree.HeadHash;
            BlockRequestResult blockRequestResult = await SendNewBlockV1(rpc, chain);

            Keccak newHeadHash = blockRequestResult.BlockHash;
            ForkchoiceStateV1 forkchoiceStateV1 = new(newHeadHash!, startingHead, startingHead!);
            ResultWrapper<ForkchoiceUpdatedV1Result> forkchoiceUpdatedResult =
                await rpc.engine_forkchoiceUpdatedV1(forkchoiceStateV1, null);
            forkchoiceUpdatedResult.Data.PayloadStatus.Status.Should().Be(PayloadStatus.Valid);
            forkchoiceUpdatedResult.Data.PayloadId.Should().Be(null);

            Keccak actualHead = chain.BlockTree.HeadHash;
            actualHead.Should().NotBe(startingHead);
            actualHead.Should().Be(newHeadHash);
            AssertExecutionStatusChangedV1(rpc, newHeadHash!, startingHead, startingHead);
        }

        [Test]
        public async Task forkChoiceUpdatedV1_to_unknown_block_fails()
        {
            using MergeTestBlockchain chain = await CreateBlockChain();
            IEngineRpcModule rpc = CreateEngineModule(chain);
            ForkchoiceStateV1 forkchoiceStateV1 =
                new(TestItem.KeccakF, TestItem.KeccakF, TestItem.KeccakF);
            ResultWrapper<ForkchoiceUpdatedV1Result> forkchoiceUpdatedResult =
                await rpc.engine_forkchoiceUpdatedV1(forkchoiceStateV1, null);
            forkchoiceUpdatedResult.Data.PayloadStatus.Status.Should()
                .Be(nameof(PayloadStatus.Syncing).ToUpper()); // ToDo wait for final PostMerge sync
            AssertExecutionStatusNotChangedV1(rpc, TestItem.KeccakF, TestItem.KeccakF, TestItem.KeccakF);
        }

        [Test]
        public async Task forkChoiceUpdatedV1_to_unknown_safeBlock_hash_should_fail()
        {
            using MergeTestBlockchain chain = await CreateBlockChain();
            IEngineRpcModule rpc = CreateEngineModule(chain);
            Keccak startingHead = chain.BlockTree.HeadHash;
            BlockRequestResult blockRequestResult = await SendNewBlockV1(rpc, chain);

            Keccak newHeadHash = blockRequestResult.BlockHash;
            ForkchoiceStateV1 forkchoiceStateV1 = new(newHeadHash!, startingHead, TestItem.KeccakF);
            ResultWrapper<ForkchoiceUpdatedV1Result> forkchoiceUpdatedResult =
                await rpc.engine_forkchoiceUpdatedV1(forkchoiceStateV1, null);
            forkchoiceUpdatedResult.ErrorCode.Should()
                .Be(ErrorCodes.InvalidParams);

            Keccak actualHead = chain.BlockTree.HeadHash;
            actualHead.Should().NotBe(newHeadHash);
        }

        [Test]
        public async Task forkChoiceUpdatedV1_no_common_branch_fails()
        {
            using MergeTestBlockchain chain = await CreateBlockChain();
            IEngineRpcModule rpc = CreateEngineModule(chain);
            Keccak? startingHead = chain.BlockTree.HeadHash;
            BlockHeader parent = Build.A.BlockHeader.WithNumber(1).WithHash(TestItem.KeccakA).TestObject;
            Block block = Build.A.Block.WithNumber(2).WithParent(parent).TestObject;
            await chain.BlockTree.SuggestBlockAsync(block);

            ForkchoiceStateV1 forkchoiceStateV1 = new(block.Hash!, startingHead, startingHead);
            ResultWrapper<ForkchoiceUpdatedV1Result> forkchoiceUpdatedResult =
                await rpc.engine_forkchoiceUpdatedV1(forkchoiceStateV1, null);
            forkchoiceUpdatedResult.Data.PayloadStatus.Status.Should()
                .Be("SYNCING"); // ToDo wait for final PostMerge sync
            AssertExecutionStatusNotChangedV1(rpc, block.Hash!, startingHead, startingHead);
        }

        [Test]
        public async Task forkchoiceUpdatedV1_should_change_head_when_all_parameters_are_the_newHeadHash()
        {
            using MergeTestBlockchain chain = await CreateBlockChain();
            IEngineRpcModule rpc = CreateEngineModule(chain);
            BlockRequestResult blockRequestResult = await SendNewBlockV1(rpc, chain);

            Keccak newHeadHash = blockRequestResult.BlockHash;
            ForkchoiceStateV1 forkchoiceStateV1 = new(newHeadHash, newHeadHash, newHeadHash);
            ResultWrapper<ForkchoiceUpdatedV1Result> forkchoiceUpdatedResult =
                await rpc.engine_forkchoiceUpdatedV1(forkchoiceStateV1, null);
            forkchoiceUpdatedResult.Data.PayloadStatus.Status.Should().Be(PayloadStatus.Valid);
            forkchoiceUpdatedResult.Data.PayloadId.Should().Be(null);
            AssertExecutionStatusChangedV1(rpc, newHeadHash, newHeadHash, newHeadHash);
        }

        [Test]
        public async Task Can_transition_from_PoW_chain()
        {
            using MergeTestBlockchain chain =
                await CreateBlockChain(new MergeConfig() { Enabled = true, TerminalTotalDifficulty = "1000001" });
            IEngineRpcModule rpc = CreateEngineModule(chain);

            // adding PoW block
            await chain.AddBlock();

            // creating PoS block
            Block? head = chain.BlockTree.Head;
            BlockRequestResult blockRequestResult = await SendNewBlockV1(rpc, chain);
            await rpc.engine_forkchoiceUpdatedV1(
                new ForkchoiceStateV1(blockRequestResult.BlockHash, blockRequestResult.BlockHash,
                    blockRequestResult.BlockHash), null);
            Assert.AreEqual(2, chain.BlockTree.Head!.Number);
        }

        [TestCase(null)]
        [TestCase(1000000000)]
        [TestCase(1000001)]
        public async Task executePayloadV1_should_not_accept_blocks_with_incorrect_ttd(long? terminalTotalDifficulty)
        {
            using MergeTestBlockchain chain = await CreateBlockChain(new MergeConfig()
            {
                Enabled = true, TerminalTotalDifficulty = $"{terminalTotalDifficulty}"
            });
            IEngineRpcModule rpc = CreateEngineModule(chain);
            BlockRequestResult blockRequestResult = CreateBlockRequest(
                CreateParentBlockRequestOnHead(chain.BlockTree),
                TestItem.AddressD);
            ResultWrapper<PayloadStatusV1> resultWrapper = await rpc.engine_newPayloadV1(blockRequestResult);
            resultWrapper.Data.Status.Should().Be(PayloadStatus.InvalidTerminalBlock);
        }

        [TestCase(null)]
        [TestCase(1000000000)]
        [TestCase(1000001)]
        public async Task forkchoiceUpdatedV1_should_not_accept_blocks_with_incorrect_ttd(long? terminalTotalDifficulty)
        {
            using MergeTestBlockchain chain = await CreateBlockChain(new MergeConfig()
            {
                Enabled = true, TerminalTotalDifficulty = $"{terminalTotalDifficulty}"
            });
            IEngineRpcModule rpc = CreateEngineModule(chain);
            Keccak blockHash = chain.BlockTree.HeadHash;
            ResultWrapper<ForkchoiceUpdatedV1Result> resultWrapper =
                await rpc.engine_forkchoiceUpdatedV1(new ForkchoiceStateV1(blockHash, blockHash, blockHash), null);
            resultWrapper.Data.PayloadStatus.Status.Should().Be(PayloadStatus.InvalidTerminalBlock);
        }

        [Test]
        public async Task executePayloadV1_accepts_first_block()
        {
            using MergeTestBlockchain chain = await CreateBlockChain();
            IEngineRpcModule rpc = CreateEngineModule(chain);
            BlockRequestResult blockRequestResult = CreateBlockRequest(
                CreateParentBlockRequestOnHead(chain.BlockTree),
                TestItem.AddressD);
            ResultWrapper<PayloadStatusV1> resultWrapper = await rpc.engine_newPayloadV1(blockRequestResult);
            resultWrapper.Data.Status.Should().Be(PayloadStatus.Valid);
            new BlockRequestResult(chain.BlockTree.BestSuggestedBody).Should()
                .BeEquivalentTo(blockRequestResult);
        }

        [Test]
        public async Task executePayloadV1_calculate_hash_for_cached_blocks()
        {
            using MergeTestBlockchain chain = await CreateBlockChain();
            IEngineRpcModule rpc = CreateEngineModule(chain);
            BlockRequestResult blockRequestResult = CreateBlockRequest(
                CreateParentBlockRequestOnHead(chain.BlockTree),
                TestItem.AddressD);
            ResultWrapper<PayloadStatusV1> resultWrapper = await rpc.engine_newPayloadV1(blockRequestResult);
            resultWrapper.Data.Status.Should().Be(PayloadStatus.Valid);
            ResultWrapper<PayloadStatusV1>
                resultWrapper2 = await rpc.engine_newPayloadV1(blockRequestResult);
            resultWrapper2.Data.Status.Should().Be(PayloadStatus.Valid);
            blockRequestResult.ParentHash = blockRequestResult.BlockHash;
            ResultWrapper<PayloadStatusV1> invalidBlockRequest =
                await rpc.engine_newPayloadV1(blockRequestResult);
            invalidBlockRequest.Data.Status.Should().Be(PayloadStatus.InvalidBlockHash);
        }

        [TestCase(30)]
        public async Task can_progress_chain_one_by_one_v1(int count)
        {
            using MergeTestBlockchain chain = await CreateBlockChain();
            IEngineRpcModule rpc = CreateEngineModule(chain);
            Keccak lastHash = (await ProduceBranchV1(rpc, chain, count,
                    CreateParentBlockRequestOnHead(chain.BlockTree), true))
                .Last()
                .BlockHash;
            chain.BlockTree.HeadHash.Should().Be(lastHash);
            Block? last = RunForAllBlocksInBranch(chain.BlockTree, chain.BlockTree.HeadHash, b => b.IsGenesis, true);
            last.Should().NotBeNull();
            last!.IsGenesis.Should().BeTrue();
        }

        [Test]
        public async Task forkchoiceUpdatedV1_can_reorganize_to_any_block()
        {
            using MergeTestBlockchain chain = await CreateBlockChain();
            IEngineRpcModule rpc = CreateEngineModule(chain);

            async Task CanReorganizeToBlock(BlockRequestResult block, MergeTestBlockchain testChain)
            {
                ForkchoiceStateV1 forkchoiceStateV1 =
                    new(block.BlockHash, block.BlockHash, block.BlockHash);
                ResultWrapper<ForkchoiceUpdatedV1Result> result =
                    await rpc.engine_forkchoiceUpdatedV1(forkchoiceStateV1, null);
                result.Data.PayloadStatus.Status.Should().Be(PayloadStatus.Valid);
                result.Data.PayloadId.Should().Be(null);
                testChain.BlockTree.HeadHash.Should().Be(block.BlockHash);
                testChain.BlockTree.Head!.Number.Should().Be(block.BlockNumber);
                testChain.State.StateRoot.Should().Be(testChain.BlockTree.Head!.StateRoot!);
            }

            async Task CanReorganizeToAnyBlock(MergeTestBlockchain testChain,
                params IReadOnlyList<BlockRequestResult>[] branches)
            {
                foreach (IReadOnlyList<BlockRequestResult>? branch in branches)
                {
                    await CanReorganizeToBlock(branch.Last(), testChain);
                }
            }

            IReadOnlyList<BlockRequestResult> branch1 =
                await ProduceBranchV1(rpc, chain, 10, CreateParentBlockRequestOnHead(chain.BlockTree), true);
            IReadOnlyList<BlockRequestResult> branch2 =
                await ProduceBranchV1(rpc, chain, 6, branch1[3], true, TestItem.KeccakC);

            await CanReorganizeToAnyBlock(chain, branch1, branch2);
        }

        [Test]
        public async Task newPayloadV1_should_return_accepted_for_side_branch()
        {
            using MergeTestBlockchain chain = await CreateBlockChain();
            IEngineRpcModule rpc = CreateEngineModule(chain);
            BlockRequestResult blockRequestResult = CreateBlockRequest(
                CreateParentBlockRequestOnHead(chain.BlockTree),
                TestItem.AddressD);
            ResultWrapper<PayloadStatusV1> resultWrapper = await rpc.engine_newPayloadV1(blockRequestResult);
            resultWrapper.Data.Status.Should().Be(PayloadStatus.Valid);
            ForkchoiceStateV1 forkChoiceUpdatedRequest = new(blockRequestResult.BlockHash,
                blockRequestResult.BlockHash, blockRequestResult.BlockHash);
<<<<<<< HEAD
            ResultWrapper<ForkchoiceUpdatedV1Result> fcu1 = (await rpc.engine_forkchoiceUpdatedV1(forkChoiceUpdatedRequest,
                new PayloadAttributes()
                {
                    Random = TestItem.KeccakA,
                    SuggestedFeeRecipient = Address.Zero,
                    Timestamp = blockRequestResult.Timestamp + 1
                }));
=======
            ResultWrapper<ForkchoiceUpdatedV1Result> fcu1 = (await rpc.engine_forkchoiceUpdatedV1(forkChoiceUpdatedRequest, new PayloadAttributes() 
                { Random = TestItem.KeccakA, SuggestedFeeRecipient = Address.Zero, Timestamp = blockRequestResult.Timestamp + 1}));
>>>>>>> 9001c095
            await rpc.engine_getPayloadV1(Bytes.FromHexString(fcu1.Data.PayloadId!));
        }

        [TestCase(false)]
        [TestCase(true)]
        [Ignore(("ToDo need to refactor"))]
        public async Task executePayloadV1_processes_passed_transactions(bool moveHead)
        {
            using MergeTestBlockchain chain = await CreateBlockChain();
            IEngineRpcModule rpc = CreateEngineModule(chain);
            IReadOnlyList<BlockRequestResult> branch =
                await ProduceBranchV1(rpc, chain, 8, CreateParentBlockRequestOnHead(chain.BlockTree),
                    moveHead);

            foreach (BlockRequestResult block in branch)
            {
                uint count = 10;
                BlockRequestResult executePayloadRequest = CreateBlockRequest(block, TestItem.AddressA);
                PrivateKey from = TestItem.PrivateKeyB;
                Address to = TestItem.AddressD;
                (_, UInt256 toBalanceAfter) = AddTransactions(chain, executePayloadRequest, from, to, count, 1,
                    out BlockHeader? parentHeader);

                executePayloadRequest.GasUsed = GasCostOf.Transaction * count;
                executePayloadRequest.StateRoot =
                    new Keccak("0x3d2e3ced6da0d1e94e65894dc091190480f045647610ef614e1cab4241ca66e0");
                executePayloadRequest.ReceiptsRoot =
                    new Keccak("0xc538d36ed1acf6c28187110a2de3e5df707d6d38982f436eb0db7a623f9dc2cd");
                TryCalculateHash(executePayloadRequest, out Keccak? hash);
                executePayloadRequest.BlockHash = hash;
                ResultWrapper<PayloadStatusV1> result = await rpc.engine_newPayloadV1(executePayloadRequest);
                result.Data.Status.Should().Be(PayloadStatus.Valid);
                RootCheckVisitor rootCheckVisitor = new();
                chain.StateReader.RunTreeVisitor(rootCheckVisitor, executePayloadRequest.StateRoot);
                rootCheckVisitor.HasRoot.Should().BeTrue();
                // Chain.StateReader.GetBalance(newBlockRequest.StateRoot, from.Address).Should().Be(fromBalanceAfter);
                chain.StateReader.GetBalance(executePayloadRequest.StateRoot, to).Should().Be(toBalanceAfter);
                if (moveHead)
                {
                    ForkchoiceStateV1 forkChoiceUpdatedRequest = new(executePayloadRequest.BlockHash,
                        executePayloadRequest.BlockHash, executePayloadRequest.BlockHash);
                    await rpc.engine_forkchoiceUpdatedV1(forkChoiceUpdatedRequest, null);
                    chain.State.StateRoot.Should().Be(executePayloadRequest.StateRoot);
                    chain.State.StateRoot.Should().NotBe(parentHeader.StateRoot!);
                }
            }
        }

        [Test]
        public async Task executePayloadV1_transactions_produce_receipts()
        {
            using MergeTestBlockchain chain = await CreateBlockChain();
            IEngineRpcModule rpc = CreateEngineModule(chain);
            IReadOnlyList<BlockRequestResult> branch =
                await ProduceBranchV1(rpc, chain, 1, CreateParentBlockRequestOnHead(chain.BlockTree), false);

            foreach (BlockRequestResult block in branch)
            {
                uint count = 10;
                BlockRequestResult executionPayload = CreateBlockRequest(block, TestItem.AddressA);
                PrivateKey from = TestItem.PrivateKeyB;
                Address to = TestItem.AddressD;
                (_, UInt256 toBalanceAfter) =
                    AddTransactions(chain, executionPayload, from, to, count, 1, out BlockHeader parentHeader);

                executionPayload.GasUsed = GasCostOf.Transaction * count;
                executionPayload.StateRoot =
                    new Keccak("0x3d2e3ced6da0d1e94e65894dc091190480f045647610ef614e1cab4241ca66e0");
                executionPayload.ReceiptsRoot =
                    new Keccak("0xc538d36ed1acf6c28187110a2de3e5df707d6d38982f436eb0db7a623f9dc2cd");
                TryCalculateHash(executionPayload, out Keccak hash);
                executionPayload.BlockHash = hash;
                ResultWrapper<PayloadStatusV1> result = await rpc.engine_newPayloadV1(executionPayload);
                // ToDo we need better way than Task.Delay
                await Task.Delay(10);

                result.Data.Status.Should().Be(PayloadStatus.Valid);
                RootCheckVisitor rootCheckVisitor = new();
                chain.StateReader.RunTreeVisitor(rootCheckVisitor, executionPayload.StateRoot);
                rootCheckVisitor.HasRoot.Should().BeTrue();
                // ToDo it should be uncommented
                // Chain.StateReader.GetBalance(newBlockRequest.StateRoot, from.Address).Should().Be(fromBalanceAfter);
                chain.StateReader.GetBalance(executionPayload.StateRoot, to).Should().Be(toBalanceAfter);
                Block findBlock = chain.BlockTree.FindBlock(executionPayload.BlockHash, BlockTreeLookupOptions.None)!;
                TxReceipt[]? receipts = chain.ReceiptStorage.Get(findBlock);
                findBlock.Transactions.Select(t => t.Hash).Should().BeEquivalentTo(receipts.Select(r => r.TxHash));
            }
        }

        [Test]
        public async Task getPayloadV1_picks_transactions_from_pool_v1()
        {
            SemaphoreSlim blockImprovementLock = new(0);
            using MergeTestBlockchain chain = await CreateBlockChain();
            IEngineRpcModule rpc = CreateEngineModule(chain);
            Keccak startingHead = chain.BlockTree.HeadHash;
            uint count = 3;
            int value = 10;
            Address recipient = TestItem.AddressF;
            PrivateKey sender = TestItem.PrivateKeyB;
            Transaction[] transactions =
                BuildTransactions(chain, startingHead, sender, recipient, count, value, out _, out _);
            chain.AddTransactions(transactions);
            chain.PayloadPreparationService!.BlockImproved += (s, e) =>
            {
                blockImprovementLock.Release(1);
            };
            string? payloadId = rpc.engine_forkchoiceUpdatedV1(
                new ForkchoiceStateV1(startingHead, Keccak.Zero, startingHead),
                new PayloadAttributes()
                {
                    Timestamp = 100, Random = TestItem.KeccakA, SuggestedFeeRecipient = Address.Zero
<<<<<<< HEAD
                }).Result.Data.PayloadId;
            await blockImprovementLock.WaitAsync(10000);
=======
                }).Result.Data.PayloadId!;
            await semaphoreSlim.WaitAsync(-1);
            await Task.Delay(1000); // ToDo change delay to proper synchronization
>>>>>>> 9001c095
            BlockRequestResult getPayloadResult =
                (await rpc.engine_getPayloadV1(Bytes.FromHexString(payloadId!))).Data!;

            getPayloadResult.StateRoot.Should().NotBe(chain.BlockTree.Genesis!.StateRoot!);

            Transaction[] transactionsInBlock = getPayloadResult.GetTransactions();
            transactionsInBlock.Should().BeEquivalentTo(transactions,
                o => o.Excluding(t => t.ChainId)
                    .Excluding(t => t.SenderAddress)
                    .Excluding(t => t.Timestamp)
                    .Excluding(t => t.PoolIndex)
                    .Excluding(t => t.GasBottleneck));

            ResultWrapper<PayloadStatusV1> executePayloadResult =
                await rpc.engine_newPayloadV1(getPayloadResult);
            executePayloadResult.Data.Status.Should().Be(PayloadStatus.Valid);

            UInt256 totalValue = ((int)(count * value)).GWei();
            chain.StateReader.GetBalance(getPayloadResult.StateRoot, recipient).Should().Be(totalValue);
        }

        [Test]
        public async Task getPayloadV1_return_correct_block_values_for_empty_block()
        {
            using MergeTestBlockchain chain = await CreateBlockChain();
            IEngineRpcModule rpc = CreateEngineModule(chain);
            Keccak startingHead = chain.BlockTree.HeadHash;
            Keccak? random = TestItem.KeccakF;
            UInt256 timestamp = chain.BlockTree.Head!.Timestamp + 5;
            Address? suggestedFeeRecipient = TestItem.AddressC;
            PayloadAttributes? payloadAttributes = new()
            {
                Random = random, Timestamp = timestamp, SuggestedFeeRecipient = suggestedFeeRecipient
            };
            BlockRequestResult getPayloadResult = await BuildAndGetPayloadResult(chain, rpc, payloadAttributes);
            getPayloadResult.ParentHash.Should().Be(startingHead);


            ResultWrapper<PayloadStatusV1> executePayloadResult =
                await rpc.engine_newPayloadV1(getPayloadResult);
            executePayloadResult.Data.Status.Should().Be(PayloadStatus.Valid);

            BlockHeader? currentHeader = chain.BlockTree.BestSuggestedHeader!;

            Assert.AreEqual("0x1dcc4de8dec75d7aab85b567b6ccd41ad312451b948a7413f0a142fd40d49347",
                currentHeader.UnclesHash!.ToString());
            Assert.AreEqual((UInt256)0, currentHeader.Difficulty);
            Assert.AreEqual(0, currentHeader.Nonce);
            Assert.AreEqual(random, currentHeader.MixHash);
        }


        private async Task<IReadOnlyList<BlockRequestResult>> ProduceBranchV1(IEngineRpcModule rpc,
            MergeTestBlockchain chain,
            int count, BlockRequestResult startingParentBlock, bool setHead, Keccak? random = null)
        {
            List<BlockRequestResult> blocks = new();
            BlockRequestResult parentBlock = startingParentBlock;
            parentBlock.TryGetBlock(out Block? block);
            BlockHeader parentHeader = block!.Header;
            for (int i = 0; i < count; i++)
            {
                BlockRequestResult? getPayloadResult = await BuildAndGetPayloadOnBranch(rpc, chain, parentHeader,
                    parentBlock.Timestamp + 12,
                    random ?? TestItem.KeccakA, Address.Zero);
                PayloadStatusV1 payloadStatusResponse =
                    (await rpc.engine_newPayloadV1(getPayloadResult)).Data;
                payloadStatusResponse.Status.Should().Be(PayloadStatus.Valid);
                if (setHead)
                {
                    Keccak newHead = getPayloadResult!.BlockHash;
                    ForkchoiceStateV1 forkchoiceStateV1 = new(newHead, newHead, newHead);
                    ResultWrapper<ForkchoiceUpdatedV1Result> setHeadResponse =
                        await rpc.engine_forkchoiceUpdatedV1(forkchoiceStateV1, null);
                    setHeadResponse.Data.PayloadStatus.Status.Should().Be(PayloadStatus.Valid);
                    setHeadResponse.Data.PayloadId.Should().Be(null);
                }

                blocks.Add((getPayloadResult));
                parentBlock = getPayloadResult;
                parentBlock.TryGetBlock(out block!);
                parentHeader = block!.Header;
            }

            return blocks;
        }

        [Test]
        public async Task blockRequestResult_set_and_get_transactions_roundtrip()
        {
            using MergeTestBlockchain chain = await CreateBlockChain();
            Keccak startingHead = chain.BlockTree.HeadHash;
            uint count = 3;
            int value = 10;
            Address recipient = TestItem.AddressD;
            PrivateKey sender = TestItem.PrivateKeyB;

            Transaction[] txsSource =
                BuildTransactions(chain, startingHead, sender, recipient, count, value, out _, out _);

            BlockRequestResult blockRequestResult = new();
            blockRequestResult.SetTransactions(txsSource);

            Transaction[] txsReceived = blockRequestResult.GetTransactions();

            txsReceived.Should().BeEquivalentTo(txsSource, options => options
                .Excluding(t => t.ChainId)
                .Excluding(t => t.SenderAddress)
                .Excluding(t => t.Timestamp)
            );
        }

        [Test]
        public async Task payloadV1_suggestedFeeRecipient_in_config()
        {
            using MergeTestBlockchain chain =
                await CreateBlockChain(new MergeConfig()
                {
                    Enabled = true, FeeRecipient = TestItem.AddressB.ToString(), TerminalTotalDifficulty = "0"
                });
            IEngineRpcModule rpc = CreateEngineModule(chain);
            Keccak startingHead = chain.BlockTree.HeadHash;
            UInt256 timestamp = Timestamper.UnixTime.Seconds;
            Keccak random = Keccak.Zero;
            Address feeRecipient = TestItem.AddressC;
<<<<<<< HEAD
            string payloadId = rpc.engine_forkchoiceUpdatedV1(new ForkchoiceStateV1(startingHead, Keccak.Zero, startingHead),
                    new PayloadAttributes { Timestamp = timestamp, SuggestedFeeRecipient = feeRecipient, Random = random }).Result.Data
                .PayloadId;
=======
            string payloadId = rpc.engine_forkchoiceUpdatedV1(new(startingHead, Keccak.Zero, startingHead),
                    new() {Timestamp = timestamp, SuggestedFeeRecipient = feeRecipient, Random = random}).Result.Data
                .PayloadId!;
>>>>>>> 9001c095
            (await rpc.engine_getPayloadV1(Bytes.FromHexString(payloadId))).Data!.FeeRecipient.Should()
                .Be(TestItem.AddressB);
        }

        [Test]
        public async Task payloadV1_no_suggestedFeeRecipient_in_config()
        {
            using MergeTestBlockchain chain =
                await CreateBlockChain(new MergeConfig() { Enabled = true, TerminalTotalDifficulty = "0" });
            IEngineRpcModule rpc = CreateEngineModule(chain);
            Keccak startingHead = chain.BlockTree.HeadHash;
            UInt256 timestamp = Timestamper.UnixTime.Seconds;
            Keccak random = Keccak.Zero;
            Address feeRecipient = TestItem.AddressC;
<<<<<<< HEAD
            string payloadId = rpc.engine_forkchoiceUpdatedV1(new ForkchoiceStateV1(startingHead, Keccak.Zero, startingHead),
                    new PayloadAttributes { Timestamp = timestamp, SuggestedFeeRecipient = feeRecipient, Random = random }).Result.Data
                .PayloadId;
=======
            string payloadId = rpc.engine_forkchoiceUpdatedV1(new(startingHead, Keccak.Zero, startingHead),
                    new() {Timestamp = timestamp, SuggestedFeeRecipient = feeRecipient, Random = random}).Result.Data
                .PayloadId!;
>>>>>>> 9001c095
            (await rpc.engine_getPayloadV1(Bytes.FromHexString(payloadId))).Data!.FeeRecipient.Should()
                .Be(TestItem.AddressC);
        }
        
        [TestCase(0, "0x0000000000000000000000000000000000000000000000000000000000000000")]
        [TestCase(1000001, "0x191dc9697d77129ee5b6f6d57074d2c854a38129913e3fdd3d9f0ebc930503a6")]
        public async Task exchangeTransitionConfiguration_return_expected_results(long clTtd, string terminalBlockHash)
        {
            using MergeTestBlockchain chain =
                await CreateBlockChain(new MergeConfig() { Enabled = true, TerminalTotalDifficulty = "1000001" });
            IEngineRpcModule rpc = CreateEngineModule(chain);
            
            // adding PoW block
            await chain.AddBlock();
            
            // creating PoS block
            BlockRequestResult blockRequestResult = await SendNewBlockV1(rpc, chain);
            await rpc.engine_forkchoiceUpdatedV1(
                new ForkchoiceStateV1(blockRequestResult.BlockHash, blockRequestResult.BlockHash,
                    blockRequestResult.BlockHash), null);
            TransitionConfigurationV1 result = rpc.engine_exchangeTransitionConfigurationV1(new TransitionConfigurationV1()
            {
                TerminalBlockNumber = 0,
                TerminalBlockHash = new Keccak(terminalBlockHash),
                TerminalTotalDifficulty = (UInt256)clTtd
            }).Data;
            
            Assert.AreEqual((UInt256)1000001, result.TerminalTotalDifficulty);
            Assert.AreEqual(1, result.TerminalBlockNumber);
            Assert.AreEqual("0x191dc9697d77129ee5b6f6d57074d2c854a38129913e3fdd3d9f0ebc930503a6", result.TerminalBlockHash.ToString());
        }

        private async Task<BlockRequestResult> SendNewBlockV1(IEngineRpcModule rpc, MergeTestBlockchain chain)
        {
            BlockRequestResult blockRequestResult = CreateBlockRequest(
                CreateParentBlockRequestOnHead(chain.BlockTree),
                TestItem.AddressD);
            ResultWrapper<PayloadStatusV1> executePayloadResult =
                await rpc.engine_newPayloadV1(blockRequestResult);
            executePayloadResult.Data.Status.Should().Be(PayloadStatus.Valid);
            return blockRequestResult;
        }

        private async Task<BlockRequestResult> BuildAndSendNewBlockV1(IEngineRpcModule rpc, MergeTestBlockchain chain, bool waitForBlockImprovement)
        {
            Keccak head = chain.BlockTree.HeadHash;
            UInt256 timestamp = Timestamper.UnixTime.Seconds;
            Keccak random = Keccak.Zero;
            Address feeRecipient = Address.Zero;
            BlockRequestResult blockRequestResult = await BuildAndGetPayloadResult(rpc, chain, head,
                Keccak.Zero, head, timestamp, random, feeRecipient, waitForBlockImprovement);
            ResultWrapper<PayloadStatusV1> executePayloadResult =
                await rpc.engine_newPayloadV1(blockRequestResult);
            executePayloadResult.Data.Status.Should().Be(PayloadStatus.Valid);
            return blockRequestResult;
        }

        private async Task<BlockRequestResult> BuildAndGetPayloadOnBranch(
            IEngineRpcModule rpc, MergeTestBlockchain chain, BlockHeader parentHeader,
            UInt256 timestamp, Keccak random, Address feeRecipient)
        {
            PayloadAttributes payloadAttributes =
                new() { Timestamp = timestamp, Random = random, SuggestedFeeRecipient = feeRecipient };

            // we're using payloadService directly, because we can't use fcU for branch
            string payloadId = chain.PayloadPreparationService!.StartPreparingPayload(parentHeader, payloadAttributes)!;

            ResultWrapper<BlockRequestResult?> getPayloadResult =
                await rpc.engine_getPayloadV1(Bytes.FromHexString(payloadId));
            return getPayloadResult.Data!;
        }

        private async Task<BlockRequestResult> BuildAndGetPayloadResult(
            IEngineRpcModule rpc, MergeTestBlockchain chain, Keccak headBlockHash, Keccak finalizedBlockHash,
            Keccak safeBlockHash,
            UInt256 timestamp, Keccak random, Address feeRecipient, bool waitForBlockImprovement = true)
        {
            SemaphoreSlim blockImprovementLock = new(0);
            if (waitForBlockImprovement)
            {
                chain.PayloadPreparationService!.BlockImproved += (s, e) =>
                {
                    blockImprovementLock.Release(1);
                };
            }

            ForkchoiceStateV1 forkchoiceState = new(headBlockHash, finalizedBlockHash, safeBlockHash);
            PayloadAttributes payloadAttributes =
                new() { Timestamp = timestamp, Random = random, SuggestedFeeRecipient = feeRecipient };
<<<<<<< HEAD
            string payloadId = rpc.engine_forkchoiceUpdatedV1(forkchoiceState, payloadAttributes).Result.Data.PayloadId;
            if (waitForBlockImprovement)
                await blockImprovementLock.WaitAsync(10000);
=======
            string payloadId = rpc.engine_forkchoiceUpdatedV1(forkchoiceState, payloadAttributes).Result.Data.PayloadId!;
            Thread.Sleep(delay);
>>>>>>> 9001c095
            ResultWrapper<BlockRequestResult?> getPayloadResult =
                await rpc.engine_getPayloadV1(Bytes.FromHexString(payloadId));
            return getPayloadResult.Data!;
        }

        private async Task<BlockRequestResult> BuildAndGetPayloadResult(MergeTestBlockchain chain,
            IEngineRpcModule rpc, PayloadAttributes payloadAttributes)
        {
            Keccak startingHead = chain.BlockTree.HeadHash;
            Keccak parentHead = chain.BlockTree.Head!.ParentHash!;

            return await BuildAndGetPayloadResult(rpc, chain, startingHead, parentHead, startingHead,
                payloadAttributes.Timestamp, payloadAttributes.Random!, payloadAttributes.SuggestedFeeRecipient);
        }

        private async Task<BlockRequestResult> BuildAndGetPayloadResult(MergeTestBlockchain chain,
            IEngineRpcModule rpc)
        {
            Keccak startingHead = chain.BlockTree.HeadHash;
            Keccak parentHead = chain.BlockTree.Head!.ParentHash!;

            UInt256 timestamp = Timestamper.UnixTime.Seconds;
            Keccak random = Keccak.Zero;
            Address feeRecipient = Address.Zero;

            return await BuildAndGetPayloadResult(rpc, chain, startingHead, parentHead, startingHead,
                timestamp, random, feeRecipient);
        }

        private void AssertExecutionStatusChangedV1(IEngineRpcModule rpc, Keccak headBlockHash,
            Keccak finalizedBlockHash,
            Keccak confirmedBlockHash)
        {
            ExecutionStatusResult? result = rpc.engine_executionStatus().Data;
            Assert.AreEqual(headBlockHash, result.HeadBlockHash);
            Assert.AreEqual(finalizedBlockHash, result.FinalizedBlockHash);
            Assert.AreEqual(confirmedBlockHash, result.SafeBlockHash);
        }

        private void AssertExecutionStatusNotChangedV1(IEngineRpcModule rpc, Keccak headBlockHash,
            Keccak finalizedBlockHash, Keccak confirmedBlockHash)
        {
            ExecutionStatusResult? result = rpc.engine_executionStatus().Data;
            Assert.AreNotEqual(headBlockHash, result.HeadBlockHash);
            Assert.AreNotEqual(finalizedBlockHash, result.FinalizedBlockHash);
            Assert.AreNotEqual(confirmedBlockHash, result.SafeBlockHash);
        }
    }
}<|MERGE_RESOLUTION|>--- conflicted
+++ resolved
@@ -724,7 +724,6 @@
             resultWrapper.Data.Status.Should().Be(PayloadStatus.Valid);
             ForkchoiceStateV1 forkChoiceUpdatedRequest = new(blockRequestResult.BlockHash,
                 blockRequestResult.BlockHash, blockRequestResult.BlockHash);
-<<<<<<< HEAD
             ResultWrapper<ForkchoiceUpdatedV1Result> fcu1 = (await rpc.engine_forkchoiceUpdatedV1(forkChoiceUpdatedRequest,
                 new PayloadAttributes()
                 {
@@ -732,10 +731,6 @@
                     SuggestedFeeRecipient = Address.Zero,
                     Timestamp = blockRequestResult.Timestamp + 1
                 }));
-=======
-            ResultWrapper<ForkchoiceUpdatedV1Result> fcu1 = (await rpc.engine_forkchoiceUpdatedV1(forkChoiceUpdatedRequest, new PayloadAttributes() 
-                { Random = TestItem.KeccakA, SuggestedFeeRecipient = Address.Zero, Timestamp = blockRequestResult.Timestamp + 1}));
->>>>>>> 9001c095
             await rpc.engine_getPayloadV1(Bytes.FromHexString(fcu1.Data.PayloadId!));
         }
 
@@ -848,14 +843,8 @@
                 new PayloadAttributes()
                 {
                     Timestamp = 100, Random = TestItem.KeccakA, SuggestedFeeRecipient = Address.Zero
-<<<<<<< HEAD
-                }).Result.Data.PayloadId;
+                }).Result.Data.PayloadId!;
             await blockImprovementLock.WaitAsync(10000);
-=======
-                }).Result.Data.PayloadId!;
-            await semaphoreSlim.WaitAsync(-1);
-            await Task.Delay(1000); // ToDo change delay to proper synchronization
->>>>>>> 9001c095
             BlockRequestResult getPayloadResult =
                 (await rpc.engine_getPayloadV1(Bytes.FromHexString(payloadId!))).Data!;
 
@@ -981,15 +970,9 @@
             UInt256 timestamp = Timestamper.UnixTime.Seconds;
             Keccak random = Keccak.Zero;
             Address feeRecipient = TestItem.AddressC;
-<<<<<<< HEAD
             string payloadId = rpc.engine_forkchoiceUpdatedV1(new ForkchoiceStateV1(startingHead, Keccak.Zero, startingHead),
                     new PayloadAttributes { Timestamp = timestamp, SuggestedFeeRecipient = feeRecipient, Random = random }).Result.Data
                 .PayloadId;
-=======
-            string payloadId = rpc.engine_forkchoiceUpdatedV1(new(startingHead, Keccak.Zero, startingHead),
-                    new() {Timestamp = timestamp, SuggestedFeeRecipient = feeRecipient, Random = random}).Result.Data
-                .PayloadId!;
->>>>>>> 9001c095
             (await rpc.engine_getPayloadV1(Bytes.FromHexString(payloadId))).Data!.FeeRecipient.Should()
                 .Be(TestItem.AddressB);
         }
@@ -1004,15 +987,9 @@
             UInt256 timestamp = Timestamper.UnixTime.Seconds;
             Keccak random = Keccak.Zero;
             Address feeRecipient = TestItem.AddressC;
-<<<<<<< HEAD
             string payloadId = rpc.engine_forkchoiceUpdatedV1(new ForkchoiceStateV1(startingHead, Keccak.Zero, startingHead),
                     new PayloadAttributes { Timestamp = timestamp, SuggestedFeeRecipient = feeRecipient, Random = random }).Result.Data
                 .PayloadId;
-=======
-            string payloadId = rpc.engine_forkchoiceUpdatedV1(new(startingHead, Keccak.Zero, startingHead),
-                    new() {Timestamp = timestamp, SuggestedFeeRecipient = feeRecipient, Random = random}).Result.Data
-                .PayloadId!;
->>>>>>> 9001c095
             (await rpc.engine_getPayloadV1(Bytes.FromHexString(payloadId))).Data!.FeeRecipient.Should()
                 .Be(TestItem.AddressC);
         }
@@ -1102,14 +1079,9 @@
             ForkchoiceStateV1 forkchoiceState = new(headBlockHash, finalizedBlockHash, safeBlockHash);
             PayloadAttributes payloadAttributes =
                 new() { Timestamp = timestamp, Random = random, SuggestedFeeRecipient = feeRecipient };
-<<<<<<< HEAD
             string payloadId = rpc.engine_forkchoiceUpdatedV1(forkchoiceState, payloadAttributes).Result.Data.PayloadId;
             if (waitForBlockImprovement)
                 await blockImprovementLock.WaitAsync(10000);
-=======
-            string payloadId = rpc.engine_forkchoiceUpdatedV1(forkchoiceState, payloadAttributes).Result.Data.PayloadId!;
-            Thread.Sleep(delay);
->>>>>>> 9001c095
             ResultWrapper<BlockRequestResult?> getPayloadResult =
                 await rpc.engine_getPayloadV1(Bytes.FromHexString(payloadId));
             return getPayloadResult.Data!;
