//  Copyright (c) 2021 Demerzel Solutions Limited
//  This file is part of the Nethermind library.
// 
//  The Nethermind library is free software: you can redistribute it and/or modify
//  it under the terms of the GNU Lesser General Public License as published by
//  the Free Software Foundation, either version 3 of the License, or
//  (at your option) any later version.
// 
//  The Nethermind library is distributed in the hope that it will be useful,
//  but WITHOUT ANY WARRANTY; without even the implied warranty of
//  MERCHANTABILITY or FITNESS FOR A PARTICULAR PURPOSE. See the
//  GNU Lesser General Public License for more details.
// 
//  You should have received a copy of the GNU Lesser General Public License
//  along with the Nethermind. If not, see <http://www.gnu.org/licenses/>.
// 

using System;
using System.Threading.Tasks;
using FluentAssertions;
using Nethermind.Blockchain.Processing;
using Nethermind.Blockchain.Producers;
using Nethermind.Blockchain.Rewards;
using Nethermind.Blockchain.Validators;
using Nethermind.Consensus;
using Nethermind.Core;
using Nethermind.Core.Crypto;
using Nethermind.Core.Test;
using Nethermind.Core.Test.Blockchain;
using Nethermind.Core.Test.Builders;
<<<<<<< HEAD
using Nethermind.Db;
using Nethermind.Db.Blooms;
using Nethermind.Logging;
using Nethermind.Merge.Plugin.Data;
using Nethermind.Merge.Plugin.Handlers;
using Nethermind.Specs;
using Nethermind.State.Repositories;
=======
using Nethermind.Crypto;
using Nethermind.JsonRpc;
using Nethermind.Logging;
using Nethermind.Merge.Plugin.Data;
using Nethermind.Merge.Plugin.Handlers;
using Nethermind.Serialization.Rlp;
using Nethermind.State;
>>>>>>> a256069d
using NUnit.Framework;
using Result = Nethermind.Merge.Plugin.Data.Result;

namespace Nethermind.Merge.Plugin.Test
{
    public class ConsensusModuleTests
    {
<<<<<<< HEAD
        private BlockTree BuildBlockTree()
        {
            // IBlockTree blockTree = Build.A.BlockTree().TestObject;
            MemDb blocksDb = new();
            MemDb headersDb = new();
            MemDb blocksInfosDb = new();
            ChainLevelInfoRepository chainLevelInfoRepository = new(blocksInfosDb);
            return new BlockTree(blocksDb, headersDb, blocksInfosDb, chainLevelInfoRepository, MainnetSpecProvider.Instance, NullBloomStorage.Instance, LimboLogs.Instance);
=======
        private MergeTestBlockchain _chain;

        private IConsensusRpcModule _consensusRpcModule;

        [SetUp]
        public void Setup()
        {
            _chain = CreateBlockChain();
            _consensusRpcModule = CreateConsensusModule(_chain);
>>>>>>> a256069d
        }
        
        [Test]
        public void consensus_assembleBlock_should_return_expected_results()
        {
 
        }
        
        [Test]
        public void consensus_finaliseBlock_should_succeed()
        {
            ResultWrapper<Result> resultWrapper = _consensusRpcModule.consensus_finaliseBlock(TestItem.KeccakE);
            resultWrapper.Data.Should().Be(Result.Success);
        }
        
        [Test]
        public void consensus_newBlock_accepts_first_block()
        {
            BlockRequestResult blockRequestResult = CreateBlockRequest(
                new BlockRequestResult(true) {Number = 0, ParentHash = _chain.BlockTree.GenesisHash}, 
                TestItem.AddressD);
            ResultWrapper<NewBlockResult> resultWrapper = _consensusRpcModule.consensus_newBlock(blockRequestResult);
            resultWrapper.Data.Should().Be(Result.Success);
        }
<<<<<<< HEAD
        
        [Test]
        public void consensus_newBlock_should_return_expected_results()
        {
            IConsensusRpcModule consensusRpcModule = CreateConsensusModule();
            Assert.Throws<NotImplementedException> (() => consensusRpcModule.consensus_newBlock(new BlockRequestResult()));
        }
        
        [Test]
        public void consensus_finaliseBlock_should_return_true()
        {
            IConsensusRpcModule consensusRpcModule = CreateConsensusModule();
            var result = consensusRpcModule.consensus_finaliseBlock(TestItem.KeccakA);
            Assert.AreEqual(true, result.Data.Value);
        }
        
        private IConsensusRpcModule CreateConsensusModule()
        {
            IBlockTree blockTree = BuildBlockTree();

            // ToDo temp
            var eth2BlockProducer = new Eth2BlockProducer(null, null, blockTree, null, null, null, null, LimboLogs.Instance);
            return new ConsensusRpcModule(
                new AssembleBlockHandler(blockTree, eth2BlockProducer, LimboLogs.Instance),
                new NewBlockHandler(blockTree, null, null, LimboLogs.Instance),
                new FinaliseBlockHandler(),
                new SetHeadBlockHandler(blockTree, LimboLogs.Instance));
=======

        private static BlockRequestResult CreateBlockRequest(BlockRequestResult parent, Address miner)
        {
            BlockRequestResult blockRequest = new BlockRequestResult(true)
            {
                ParentHash = parent.BlockHash,
                Miner = miner,
                StateRoot = parent.StateRoot,
                Number = parent.Number + 1,
                GasLimit = 1_000_000,
                GasUsed = 0,
                ReceiptsRoot = Keccak.EmptyTreeHash,
                LogsBloom = Bloom.Empty,
                Transactions = Rlp.Encode(Array.Empty<Transaction>()).Bytes
            };
            
            blockRequest.BlockHash = new Keccak(Rlp.Encode(blockRequest.ToBlock().Header, RlpBehaviors.ForSealing).Bytes);
            return blockRequest;
        }

        private MergeTestBlockchain CreateBlockChain() => new MergeTestBlockchain();

        private IConsensusRpcModule CreateConsensusModule(MergeTestBlockchain chain)
        {
            return new ConsensusRpcModule(
                new AssembleBlockHandler(chain.BlockTree, (IEth2BlockProducer) chain.BlockProducer, chain.LogManager),
                new NewBlockHandler(chain.BlockTree, chain.BlockchainProcessor, chain.State, chain.LogManager),
                new SetHeadBlockHandler(chain.BlockTree, chain.LogManager),
                new FinaliseBlockHandler());
        }

        private class MergeTestBlockchain : TestBlockchain
        {
            protected override Task AddBlocksOnStart() => Task.CompletedTask;

            public override ILogManager LogManager { get; } = new NUnitLogManager();

            protected override ITestBlockProducer CreateTestBlockProducer(TxPoolTxSource txPoolTxSource, BlockchainProcessor chainProcessor, IStateProvider producerStateProvider, ISealer sealer)
            {
                Signer signer = new Signer(SpecProvider.ChainId, TestItem.PrivateKeyA, LogManager);
                return (ITestBlockProducer) new Eth2TestBlockProducerFactory().Create(
                    BlockTree,
                    DbProvider,
                    ReadOnlyTrieStore,
                    new RecoverSignatures(new EthereumEcdsa(SpecProvider.ChainId, LogManager), TxPool, SpecProvider, LogManager),
                    TxPool,
                    new BlockValidator(
                        new TxValidator(SpecProvider.ChainId),
                        new HeaderValidator(BlockTree, new Eth2SealEngine(signer), SpecProvider, LogManager),
                        Always.Valid,
                        SpecProvider,
                        LogManager),
                    new RewardCalculator(SpecProvider),
                    ReceiptStorage,
                    BlockProcessingQueue,
                    State,
                    SpecProvider,
                    signer,
                    new MiningConfig(),
                    LogManager);
            }
>>>>>>> a256069d
        }
    }
}<|MERGE_RESOLUTION|>--- conflicted
+++ resolved
@@ -28,40 +28,25 @@
 using Nethermind.Core.Test;
 using Nethermind.Core.Test.Blockchain;
 using Nethermind.Core.Test.Builders;
-<<<<<<< HEAD
+using Nethermind.Crypto;
+using Nethermind.JsonRpc;
+using Nethermind.Logging;
 using Nethermind.Db;
 using Nethermind.Db.Blooms;
-using Nethermind.Logging;
 using Nethermind.Merge.Plugin.Data;
 using Nethermind.Merge.Plugin.Handlers;
 using Nethermind.Specs;
 using Nethermind.State.Repositories;
-=======
-using Nethermind.Crypto;
-using Nethermind.JsonRpc;
-using Nethermind.Logging;
-using Nethermind.Merge.Plugin.Data;
-using Nethermind.Merge.Plugin.Handlers;
 using Nethermind.Serialization.Rlp;
 using Nethermind.State;
->>>>>>> a256069d
 using NUnit.Framework;
 using Result = Nethermind.Merge.Plugin.Data.Result;
+using Nethermind.Int256;
 
 namespace Nethermind.Merge.Plugin.Test
 {
     public class ConsensusModuleTests
     {
-<<<<<<< HEAD
-        private BlockTree BuildBlockTree()
-        {
-            // IBlockTree blockTree = Build.A.BlockTree().TestObject;
-            MemDb blocksDb = new();
-            MemDb headersDb = new();
-            MemDb blocksInfosDb = new();
-            ChainLevelInfoRepository chainLevelInfoRepository = new(blocksInfosDb);
-            return new BlockTree(blocksDb, headersDb, blocksInfosDb, chainLevelInfoRepository, MainnetSpecProvider.Instance, NullBloomStorage.Instance, LimboLogs.Instance);
-=======
         private MergeTestBlockchain _chain;
 
         private IConsensusRpcModule _consensusRpcModule;
@@ -71,15 +56,38 @@
         {
             _chain = CreateBlockChain();
             _consensusRpcModule = CreateConsensusModule(_chain);
->>>>>>> a256069d
         }
         
         [Test]
-        public void consensus_assembleBlock_should_return_expected_results()
+        public async Task assembleBlock_should_create_block_on_block_tree_head()
         {
- 
+            var chain = CreateBlockChain();
+            var consensusRpcModule = CreateConsensusModule(_chain);
+            var blockTree = _chain.BlockTree;
+            var startingHead = blockTree.Head;
+            var response = await consensusRpcModule.consensus_assembleBlock(new AssembleBlockRequest()
+            {
+                ParentHash = blockTree.Head.Hash,
+                Timestamp = UInt256.Zero
+            });
+            Assert.AreEqual(startingHead.Hash, response.Data.ParentHash);
         }
-        
+
+        [Test]
+        public async Task assembleBlock_should_not_create_block_with_unknown_parent()
+        {
+            var chain = CreateBlockChain();
+            var consensusRpcModule = CreateConsensusModule(_chain);
+            var blockTree = _chain.BlockTree;
+            var notExistingHash = TestItem.KeccakH;
+            var response = await consensusRpcModule.consensus_assembleBlock(new AssembleBlockRequest()
+            {
+                ParentHash = notExistingHash,
+                Timestamp = UInt256.Zero
+            });
+            Assert.AreNotEqual(notExistingHash, response.Result);
+        }
+
         [Test]
         public void consensus_finaliseBlock_should_succeed()
         {
@@ -96,35 +104,6 @@
             ResultWrapper<NewBlockResult> resultWrapper = _consensusRpcModule.consensus_newBlock(blockRequestResult);
             resultWrapper.Data.Should().Be(Result.Success);
         }
-<<<<<<< HEAD
-        
-        [Test]
-        public void consensus_newBlock_should_return_expected_results()
-        {
-            IConsensusRpcModule consensusRpcModule = CreateConsensusModule();
-            Assert.Throws<NotImplementedException> (() => consensusRpcModule.consensus_newBlock(new BlockRequestResult()));
-        }
-        
-        [Test]
-        public void consensus_finaliseBlock_should_return_true()
-        {
-            IConsensusRpcModule consensusRpcModule = CreateConsensusModule();
-            var result = consensusRpcModule.consensus_finaliseBlock(TestItem.KeccakA);
-            Assert.AreEqual(true, result.Data.Value);
-        }
-        
-        private IConsensusRpcModule CreateConsensusModule()
-        {
-            IBlockTree blockTree = BuildBlockTree();
-
-            // ToDo temp
-            var eth2BlockProducer = new Eth2BlockProducer(null, null, blockTree, null, null, null, null, LimboLogs.Instance);
-            return new ConsensusRpcModule(
-                new AssembleBlockHandler(blockTree, eth2BlockProducer, LimboLogs.Instance),
-                new NewBlockHandler(blockTree, null, null, LimboLogs.Instance),
-                new FinaliseBlockHandler(),
-                new SetHeadBlockHandler(blockTree, LimboLogs.Instance));
-=======
 
         private static BlockRequestResult CreateBlockRequest(BlockRequestResult parent, Address miner)
         {
@@ -186,7 +165,6 @@
                     new MiningConfig(),
                     LogManager);
             }
->>>>>>> a256069d
         }
     }
 }