//  Copyright (c) 2021 Demerzel Solutions Limited
//  This file is part of the Nethermind library.
// 
//  The Nethermind library is free software: you can redistribute it and/or modify
//  it under the terms of the GNU Lesser General Public License as published by
//  the Free Software Foundation, either version 3 of the License, or
//  (at your option) any later version.
// 
//  The Nethermind library is distributed in the hope that it will be useful,
//  but WITHOUT ANY WARRANTY; without even the implied warranty of
//  MERCHANTABILITY or FITNESS FOR A PARTICULAR PURPOSE. See the
//  GNU Lesser General Public License for more details.
// 
//  You should have received a copy of the GNU Lesser General Public License
//  along with the Nethermind. If not, see <http://www.gnu.org/licenses/>.

using System;
using Nethermind.Core.Crypto;
using Nethermind.Core.Specs;
using Nethermind.Db;
using Nethermind.Evm;
using Nethermind.Evm.TransactionProcessing;
using Nethermind.Logging;
using Nethermind.State;
using Nethermind.Trie.Pruning;

// ReSharper disable MemberCanBePrivate.Global
// ReSharper disable UnusedAutoPropertyAccessor.Global
namespace Nethermind.Blockchain.Processing
{
    public class ReadOnlyTxProcessingEnv : IReadOnlyTxProcessorSource
    {
        private readonly ReadOnlyDb _codeDb;
        public IStateReader StateReader { get; }
        public IStateProvider StateProvider { get; }
        public IStorageProvider StorageProvider { get; }
        public ITransactionProcessor TransactionProcessor { get; set; }
        public IBlockTree BlockTree { get; }
        public IReadOnlyDbProvider DbProvider { get; }
        public IBlockhashProvider BlockhashProvider { get; }
        public IVirtualMachine Machine { get; }

        public ReadOnlyTxProcessingEnv(
            IDbProvider? dbProvider,
            IReadOnlyTrieStore? trieStore,
            IBlockTree? blockTree,
            ISpecProvider? specProvider,
            ILogManager? logManager) 
            : this(dbProvider?.AsReadOnly(false), trieStore, blockTree?.AsReadOnly(), specProvider, logManager)
        {
        }

        public ReadOnlyTxProcessingEnv(
            IReadOnlyDbProvider? readOnlyDbProvider,
            IReadOnlyTrieStore? readOnlyTrieStore,
            IReadOnlyBlockTree? readOnlyBlockTree,
            ISpecProvider? specProvider,
            ILogManager? logManager)
        {
            if (specProvider == null) throw new ArgumentNullException(nameof(specProvider));
            
            DbProvider = readOnlyDbProvider ?? throw new ArgumentNullException(nameof(readOnlyDbProvider));
            _codeDb = readOnlyDbProvider.CodeDb.AsReadOnly(true);

            StateReader = new StateReader(readOnlyTrieStore, _codeDb, logManager);
            StateProvider = new StateProvider(readOnlyTrieStore, _codeDb, logManager);
            StorageProvider = new StorageProvider(readOnlyTrieStore, StateProvider, logManager);
            IWorldState worldState = new WorldState(StateProvider, StorageProvider);
            
            BlockTree = readOnlyBlockTree ?? throw new ArgumentNullException(nameof(readOnlyBlockTree));
            BlockhashProvider = new BlockhashProvider(BlockTree, logManager);

<<<<<<< HEAD
            Machine = new VirtualMachine(specProvider.ChainId, BlockhashProvider, logManager);
=======
            Machine = new VirtualMachine(BlockhashProvider, specProvider, logManager);
>>>>>>> 17b40918
            TransactionProcessor = new TransactionProcessor(specProvider, worldState, Machine, logManager);
        }

        public void Reset()
        {
            StateProvider.Reset();
            StorageProvider.Reset();
            
            _codeDb.ClearTempChanges();
        }

        public IReadOnlyTransactionProcessor Build(Keccak stateRoot) => new ReadOnlyTransactionProcessor(TransactionProcessor, StateProvider, StorageProvider, stateRoot);
    }
}<|MERGE_RESOLUTION|>--- conflicted
+++ resolved
@@ -70,11 +70,7 @@
             BlockTree = readOnlyBlockTree ?? throw new ArgumentNullException(nameof(readOnlyBlockTree));
             BlockhashProvider = new BlockhashProvider(BlockTree, logManager);
 
-<<<<<<< HEAD
-            Machine = new VirtualMachine(specProvider.ChainId, BlockhashProvider, logManager);
-=======
             Machine = new VirtualMachine(BlockhashProvider, specProvider, logManager);
->>>>>>> 17b40918
             TransactionProcessor = new TransactionProcessor(specProvider, worldState, Machine, logManager);
         }
 
