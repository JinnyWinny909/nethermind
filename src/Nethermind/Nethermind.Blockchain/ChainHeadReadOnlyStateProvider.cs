--- conflicted
+++ resolved
@@ -34,42 +34,5 @@
         }
 
         public Keccak StateRoot => _blockFinder.Head?.StateRoot ?? Keccak.EmptyTreeHash;
-<<<<<<< HEAD
-
-        public Account? GetAccount(Address address) => _stateReader.GetAccount(StateRoot, address);
-
-        public UInt256 GetNonce(Address address) => _stateReader.GetNonce(StateRoot, address);
-
-        public UInt256 GetBalance(Address address) => _stateReader.GetBalance(StateRoot, address);
-
-        public Keccak GetStorageRoot(Address address) => _stateReader.GetStorageRoot(StateRoot, address);
-
-        public byte[] GetCode(Address address) => _stateReader.GetCode(StateRoot, address);
-
-        public byte[] GetCode(Keccak codeHash) => _stateReader.GetCode(codeHash);
-
-        public Keccak GetCodeHash(Address address)
-        {
-            Account account = GetAccount(address);
-            return account?.CodeHash ?? Keccak.OfAnEmptyString;
-        }
-
-        public void Accept(ITreeVisitor visitor, Keccak stateRoot)
-        {
-            _stateReader.RunTreeVisitor(visitor,  stateRoot);
-        }
-
-        public bool AccountExists(Address address) => GetAccount(address) != null;
-        
-
-        public bool IsEmptyAccount(Address address) => GetAccount(address).IsEmpty;
-
-        public bool IsDeadAccount(Address address)
-        {
-            Account account = GetAccount(address);
-            return account?.IsEmpty ?? true;
-        }
-=======
->>>>>>> 77a5b3ea
     }
 }