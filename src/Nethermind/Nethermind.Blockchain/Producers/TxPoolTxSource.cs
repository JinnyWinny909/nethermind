﻿//  Copyright (c) 2021 Demerzel Solutions Limited
//  This file is part of the Nethermind library.
// 
//  The Nethermind library is free software: you can redistribute it and/or modify
//  it under the terms of the GNU Lesser General Public License as published by
//  the Free Software Foundation, either version 3 of the License, or
//  (at your option) any later version.
// 
//  The Nethermind library is distributed in the hope that it will be useful,
//  but WITHOUT ANY WARRANTY; without even the implied warranty of
//  MERCHANTABILITY or FITNESS FOR A PARTICULAR PURPOSE. See the
//  GNU Lesser General Public License for more details.
// 
//  You should have received a copy of the GNU Lesser General Public License
//  along with the Nethermind. If not, see <http://www.gnu.org/licenses/>.

using System;
using System.Collections.Generic;
using System.Linq;
using System.Runtime.CompilerServices;
using Nethermind.Blockchain.Comparers;
using Nethermind.Consensus;
using Nethermind.Consensus.Transactions;
using Nethermind.Core;
using Nethermind.Core.Collections;
using Nethermind.Core.Crypto;
using Nethermind.Core.Specs;
using Nethermind.Int256;
using Nethermind.Logging;
using Nethermind.Serialization.Rlp;
using Nethermind.State;
using Nethermind.Trie;
using Nethermind.TxPool;

[assembly:InternalsVisibleTo("Nethermind.AuRa.Test")]

namespace Nethermind.Blockchain.Producers
{
    public class TxPoolTxSource : ITxSource
    {
        private readonly ITxPool _transactionPool;
        private readonly IStateReader _stateReader;
        private readonly ITransactionComparerProvider _transactionComparerProvider;
        private readonly ITxFilterPipeline _txFilterPipeline;
        private readonly ISpecProvider _specProvider;
        protected readonly ILogger _logger;

        public TxPoolTxSource(ITxPool? transactionPool, IStateReader? stateReader, ISpecProvider? specProvider, ITransactionComparerProvider transactionComparerProvider, ILogManager? logManager, ITxFilterPipeline? txFilterPipeline)
        {
            _transactionPool = transactionPool ?? throw new ArgumentNullException(nameof(transactionPool));
            _stateReader = stateReader ?? throw new ArgumentNullException(nameof(stateReader));
            _transactionComparerProvider = transactionComparerProvider ?? throw new ArgumentNullException(nameof(transactionComparerProvider));
            _txFilterPipeline = txFilterPipeline ?? throw new ArgumentNullException(nameof(txFilterPipeline));
            _specProvider = specProvider ?? throw new ArgumentNullException(nameof(specProvider));
            _logger = logManager?.GetClassLogger<TxPoolTxSource>() ?? throw new ArgumentNullException(nameof(logManager));
        }
        
        public IEnumerable<Transaction> GetTransactions(BlockHeader parent, long gasLimit)
        {
            T GetFromState<T>(Func<Keccak, Address, T> stateGetter, Address address, T defaultValue)
            {
                T value = defaultValue;
                try
                {
                    value = stateGetter(parent.StateRoot, address);
                }
                catch (TrieException e)
                {
                    if (_logger.IsDebug) _logger.Debug($"Couldn't get state for address {address}.{Environment.NewLine}{e}");
                }
                catch (RlpException e)
                {
                    if (_logger.IsError) _logger.Error($"Couldn't deserialize state for address {address}.", e);
                }

                return value;
            }

            UInt256 GetCurrentNonce(IDictionary<Address, UInt256> noncesDictionary, Address address)
            {
                if (!noncesDictionary.TryGetValue(address, out UInt256 nonce))
                {
                    noncesDictionary[address] = nonce = GetFromState(_stateReader.GetNonce, address, UInt256.Zero);
                }
                
                return nonce;
            }

            UInt256 GetRemainingBalance(IDictionary<Address, UInt256> balances, Address address)
            {
                if (!balances.TryGetValue(address, out UInt256 balance))
                {
                    balances[address] = balance = GetFromState(_stateReader.GetBalance, address, UInt256.Zero);
                }

                return balance;
            }

            bool HasEnoughFounds(IDictionary<Address, UInt256> balances, Transaction transaction, bool isEip1559Enabled, UInt256 baseFee)
            {
                UInt256 balance = GetRemainingBalance(balances, transaction.SenderAddress!);
                UInt256 transactionPotentialCost = transaction.CalculateTransactionPotentialCost(isEip1559Enabled, baseFee);

                if (balance < transactionPotentialCost)
                {
                    if (_logger.IsDebug) _logger.Debug($"Rejecting transaction - transaction cost ({transactionPotentialCost}) is higher than sender balance ({balance}).");
                    return false;
                }

                balances[transaction.SenderAddress] = balance - transactionPotentialCost;
                return true;
            }

            long blockNumber = parent.Number + 1;
            IReleaseSpec releaseSpec = _specProvider.GetSpec(blockNumber);
            bool isEip1559Enabled = releaseSpec.IsEip1559Enabled;
            UInt256 baseFee = BlockHeader.CalculateBaseFee(parent, releaseSpec);
            IDictionary<Address, Transaction[]> pendingTransactions = _transactionPool.GetPendingTransactionsBySender();
            IComparer<Transaction> comparer = GetComparer(parent, new BlockPreparationContext(baseFee, blockNumber))
                .ThenBy(DistinctCompareTx.Instance); // in order to sort properly and not loose transactions we need to differentiate on their identity which provided comparer might not be doing
            
            IEnumerable<Transaction> transactions = GetOrderedTransactions(pendingTransactions, comparer);
            IDictionary<Address, UInt256> remainingBalance = new Dictionary<Address, UInt256>();
            Dictionary<Address, UInt256> nonces = new();
            if (_logger.IsDebug) _logger.Debug($"Collecting pending transactions at block gas limit {gasLimit}.");

<<<<<<< HEAD
            int i = 0;
            
=======

>>>>>>> 1b840d2b
            foreach (Transaction tx in transactions)
            {
                if (tx.SenderAddress == null)
                {
                    _transactionPool.RemoveTransaction(tx.Hash!);
                    if (_logger.IsDebug) _logger.Debug($"Rejecting (null sender) {tx.ToShortString()}");
                    continue;
                }

                bool success = _txFilterPipeline.Execute(tx, parent);
                if (!success)
                {
                    _transactionPool.RemoveTransaction(tx.Hash!);
                    continue;
                }

                UInt256 expectedNonce = GetCurrentNonce(nonces, tx.SenderAddress);
                if (expectedNonce != tx.Nonce)
                {
                    if (tx.Nonce < expectedNonce)
                    {
                        _transactionPool.RemoveTransaction(tx.Hash!, true);    
                    }
                    
                    if (tx.Nonce > expectedNonce + _transactionPool.FutureNonceRetention)
                    {
                        _transactionPool.RemoveTransaction(tx.Hash!);
                    }
                    
                    if (_logger.IsDebug) _logger.Debug($"Rejecting (invalid nonce - expected {expectedNonce}) {tx.ToShortString()}");
                    continue;
                }
                
                if (!HasEnoughFounds(remainingBalance, tx, isEip1559Enabled, baseFee))
                {
                    _transactionPool.RemoveTransaction(tx.Hash!);
                    if (_logger.IsDebug) _logger.Debug($"Rejecting (sender balance too low) {tx.ToShortString()}");
                    continue;
                }
                
<<<<<<< HEAD
=======

                selected.Add(tx);
>>>>>>> 1b840d2b
                if (_logger.IsTrace) _logger.Trace($"Selected {tx.ToShortString()} to be included in block.");
                nonces[tx.SenderAddress!] = tx.Nonce + 1;

                i++;
                yield return tx;
            }

            if (_logger.IsDebug) _logger.Debug($"Collected {i} out of {pendingTransactions.Sum(g => g.Value.Length)} pending transactions.");
            
        }
        
        protected virtual IEnumerable<Transaction> GetOrderedTransactions(IDictionary<Address,Transaction[]> pendingTransactions, IComparer<Transaction> comparer) => 
            Order(pendingTransactions, comparer);

        protected virtual IComparer<Transaction> GetComparer(BlockHeader parent, BlockPreparationContext blockPreparationContext) 
            => _transactionComparerProvider.GetDefaultProducerComparer(blockPreparationContext);

        internal static IEnumerable<Transaction> Order(IDictionary<Address,Transaction[]> pendingTransactions, IComparer<Transaction> comparerWithIdentity)
        {
            IEnumerator<Transaction>[] bySenderEnumerators = pendingTransactions
                .Select<KeyValuePair<Address, Transaction[]>, IEnumerable<Transaction>>(g => g.Value)
                .Select(g => g.GetEnumerator())
                .ToArray();
            
            try
            {
                // we create a sorted list of head of each group of transactions. From:
                // A -> N0_P3, N1_P1, N1_P0, N3_P5...
                // B -> N4_P4, N5_P3, N6_P3...
                // We construct [N4_P4 (B), N0_P3 (A)] in sorted order by priority
                DictionarySortedSet<Transaction, IEnumerator<Transaction>> transactions = new(comparerWithIdentity);
            
                for (int i = 0; i < bySenderEnumerators.Length; i++)
                {
                    IEnumerator<Transaction> enumerator = bySenderEnumerators[i];
                    if (enumerator.MoveNext())
                    {
                        transactions.Add(enumerator.Current!, enumerator);
                    }
                }

                // while there are still unreturned transactions
                while (transactions.Count > 0)
                {
                    // we take first transaction from sorting order, on first call: N4_P4 from B
                    (Transaction tx, IEnumerator<Transaction> enumerator) = transactions.Min;

                    // we replace it by next transaction from same sender, on first call N5_P3 from B
                    transactions.Remove(tx);
                    if (enumerator.MoveNext())
                    {
                        transactions.Add(enumerator.Current!, enumerator);
                    }

                    // we return transactions in lazy manner, no need to sort more than will be taken into block
                    yield return tx;
                }
            }
            finally
            {
                // disposing enumerators
                for (int i = 0; i < bySenderEnumerators.Length; i++)
                {
                    bySenderEnumerators[i].Dispose();
                }
            }
        }

        public override string ToString() => $"{nameof(TxPoolTxSource)}";
    }
}<|MERGE_RESOLUTION|>--- conflicted
+++ resolved
@@ -124,12 +124,8 @@
             Dictionary<Address, UInt256> nonces = new();
             if (_logger.IsDebug) _logger.Debug($"Collecting pending transactions at block gas limit {gasLimit}.");
 
-<<<<<<< HEAD
             int i = 0;
             
-=======
-
->>>>>>> 1b840d2b
             foreach (Transaction tx in transactions)
             {
                 if (tx.SenderAddress == null)
@@ -170,11 +166,6 @@
                     continue;
                 }
                 
-<<<<<<< HEAD
-=======
-
-                selected.Add(tx);
->>>>>>> 1b840d2b
                 if (_logger.IsTrace) _logger.Trace($"Selected {tx.ToShortString()} to be included in block.");
                 nonces[tx.SenderAddress!] = tx.Nonce + 1;
 
