--- conflicted
+++ resolved
@@ -147,12 +147,7 @@
                 bool success = _txFilterPipeline.Execute(tx, parent);
                 if (!success)
                 {
-<<<<<<< HEAD
-                    _transactionPool.RemoveTransaction(tx.Hash!, 0);
-=======
                     _transactionPool.RemoveTransaction(tx.Hash!);
-                    if (_logger.IsDebug) _logger.Debug($"Rejecting ({reason}) {tx.ToShortString()}");
->>>>>>> 1d2f21ba
                     continue;
                 }
 
