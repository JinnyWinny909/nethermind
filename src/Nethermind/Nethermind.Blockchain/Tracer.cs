--- conflicted
+++ resolved
@@ -35,14 +35,10 @@
         private readonly IBlockchainProcessor _processor;
         private readonly IReceiptFinder _receiptFinder;
 
-<<<<<<< HEAD
-        public Tracer(IBlockchainProcessor processor, IReceiptFinder receiptStorage, IBlockTree blockTree, IDb traceDb)
-=======
-        public Tracer(IBlockchainProcessor processor, IReceiptStorage receiptStorage, IBlockTree blockTree)
->>>>>>> 0c59b8bb
+        public Tracer(IBlockchainProcessor processor, IReceiptFinder receiptFinder, IBlockTree blockTree, IDb traceDb)
         {
             _processor = processor ?? throw new ArgumentNullException(nameof(processor));
-            _receiptFinder = receiptStorage ?? throw new ArgumentNullException(nameof(receiptStorage));
+            _receiptFinder = receiptFinder ?? throw new ArgumentNullException(nameof(receiptFinder));
             _blockTree = blockTree ?? throw new ArgumentNullException(nameof(blockTree));
         }
 
@@ -117,17 +113,7 @@
 
         public ParityLikeTxTrace ParityTrace(Keccak txHash, ParityTraceTypes traceTypes)
         {
-<<<<<<< HEAD
-            byte[] traceBytes = _traceDb.Get(txHash);
-            if (traceBytes != null)
-            {
-                return Rlp.Decode<ParityLikeTxTrace>(traceBytes);
-            }
-
             TxReceipt txReceipt = _receiptFinder.Find(txHash);
-=======
-            TxReceipt txReceipt = _receiptStorage.Find(txHash);
->>>>>>> 0c59b8bb
             Block block = _blockTree.FindBlock(txReceipt.BlockNumber, BlockTreeLookupOptions.RequireCanonical);
             if (block == null) throw new InvalidOperationException("Only historical blocks");
 
