﻿//  Copyright (c) 2021 Demerzel Solutions Limited
//  This file is part of the Nethermind library.
// 
//  The Nethermind library is free software: you can redistribute it and/or modify
//  it under the terms of the GNU Lesser General Public License as published by
//  the Free Software Foundation, either version 3 of the License, or
//  (at your option) any later version.
// 
//  The Nethermind library is distributed in the hope that it will be useful,
//  but WITHOUT ANY WARRANTY; without even the implied warranty of
//  MERCHANTABILITY or FITNESS FOR A PARTICULAR PURPOSE. See the
//  GNU Lesser General Public License for more details.
// 
//  You should have received a copy of the GNU Lesser General Public License
//  along with the Nethermind. If not, see <http://www.gnu.org/licenses/>.

using System;
using System.Numerics;
using System.Text;
using Nethermind.Core.Extensions;
using Nethermind.Int256;

namespace Nethermind.Abi
{
    public class AbiDynamicBytes : AbiType
    {
        public static readonly AbiDynamicBytes Instance = new();

<<<<<<< HEAD
        public static AbiDynamicBytes Instance = new();
        
=======
>>>>>>> ff7ca668
        static AbiDynamicBytes()
        {
            RegisterMapping<byte[]>(Instance);
        }

        private AbiDynamicBytes()
        {
        }

        public override bool IsDynamic => true;

        public override string Name => "bytes";

        public override Type CSharpType { get; } = typeof(byte[]);

        public override (object, int) Decode(byte[] data, int position, bool packed)
        {
            (UInt256 length, int currentPosition) = UInt256.DecodeUInt(data, position, packed);
            int paddingSize = packed ? (int)length : GetPaddingSize((int)length);
            return (data.Slice(currentPosition, (int) length), currentPosition + paddingSize);
        }

        public override byte[] Encode(object? arg, bool packed)
        {
            if (arg is byte[] input)
            {
                byte[] lengthEncoded = UInt256.Encode(new BigInteger(input.Length), packed);
                return Bytes.Concat(lengthEncoded, packed ? input : input.PadRight(GetPaddingSize(input.Length)));
            }

            if (arg is string stringInput)
            {
                return Encode(Encoding.ASCII.GetBytes(stringInput), packed);
            }

            throw new AbiException(AbiEncodingExceptionMessage);
        }

        private static int GetPaddingSize(int length)
        {
            int remainder = length % PaddingSize;
            int paddingSize = length + (remainder == 0 ? 0 : (PaddingSize - remainder));
            return paddingSize;
        }
    }
}<|MERGE_RESOLUTION|>--- conflicted
+++ resolved
@@ -26,11 +26,6 @@
     {
         public static readonly AbiDynamicBytes Instance = new();
 
-<<<<<<< HEAD
-        public static AbiDynamicBytes Instance = new();
-        
-=======
->>>>>>> ff7ca668
         static AbiDynamicBytes()
         {
             RegisterMapping<byte[]>(Instance);
