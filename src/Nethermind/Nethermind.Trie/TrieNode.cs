--- conflicted
+++ resolved
@@ -163,11 +163,7 @@
         public bool IsBranch => NodeType == NodeType.Branch;
         public bool IsExtension => NodeType == NodeType.Extension;
 
-<<<<<<< HEAD
         public byte[]? Path => Key?.Path;
-=======
-        public byte[] Path => Key?.Path;
->>>>>>> f7c01dbc
 
         internal HexPrefix? Key
         {
@@ -368,48 +364,6 @@
             return rlp;
         }
 
-<<<<<<< HEAD
-        public Keccak? GetChildHash(int i)
-=======
-        private void InitData()
-        {
-            if (_data == null)
-            {
-                switch (NodeType)
-                {
-                    case NodeType.Unknown:
-                        throw new InvalidOperationException($"Cannot resolve children of an {nameof(NodeType.Unknown)} node");
-                    case NodeType.Branch:
-                        _data = new object[AllowBranchValues ? 17 : 16];
-                        break;
-                    default:
-                        _data = new object[2];
-                        break;
-                }
-            }
-        }
-
-        private void SeekChild(int itemToSetOn)
-        {
-            if (_rlpStream == null)
-            {
-                return;
-            }
-
-            _rlpStream.Reset();
-            _rlpStream.SkipLength();
-            if (IsExtension)
-            {
-                _rlpStream.SkipItem();
-                itemToSetOn--;
-            }
-
-            for (int i = 0; i < itemToSetOn; i++)
-            {
-                _rlpStream.SkipItem();
-            }
-        }
-
         private void UnresolveChild(int i)
         {
             TrieNode child = _data[i] as TrieNode;
@@ -421,7 +375,7 @@
                 }
             }
         }
-        
+
         private void ResolveChild(int i)
         {
             if (_rlpStream == null)
@@ -457,7 +411,6 @@
         }
 
         public Keccak GetChildHash(int i)
->>>>>>> f7c01dbc
         {
             if (_rlpStream == null)
             {
@@ -541,30 +494,11 @@
                     $"{nameof(TrieNode)} {this} is already sealed when setting a child.");
             }
 
-<<<<<<< HEAD
             InitData();
             int index = IsExtension ? i + 1 : i;
             _data![index] = node ?? _nullNode;
             UnresolveKey();
         }
-=======
-            switch (NodeType)
-            {
-                case NodeType.Branch:
-                {
-                    visitor.VisitBranch(this, trieVisitContext);
-                    trieVisitContext.Level++;
-                    for (int i = 0; i < 16; i++)
-                    {
-                        TrieNode child = GetChild(i);
-                        if (child != null && visitor.ShouldVisit(child.Keccak))
-                        {
-                            trieVisitContext.BranchChildIndex = i;
-                            child.Accept(visitor, tree, trieVisitContext);
-                            UnresolveChild(i);
-                        }
-                    }
->>>>>>> f7c01dbc
 
         public long GetMemorySize(bool recursive)
         {
@@ -597,21 +531,8 @@
 
                 if (_data![i] is Keccak)
                 {
-<<<<<<< HEAD
                     dataSize += Keccak.MemorySize;
                 }
-=======
-                    visitor.VisitExtension(this, trieVisitContext);
-                    TrieNode child = GetChild(0);
-                    if (child != null && visitor.ShouldVisit(child.Keccak))
-                    {
-                        trieVisitContext.Level++;
-                        trieVisitContext.BranchChildIndex = null;
-                        child.Accept(visitor, tree, trieVisitContext);
-                        UnresolveChild(1); // extension child index is 1
-                        trieVisitContext.Level--;
-                    }
->>>>>>> f7c01dbc
 
                 if (_data![i] is byte[] array)
                 {
