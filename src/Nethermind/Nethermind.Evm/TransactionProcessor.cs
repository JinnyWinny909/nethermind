--- conflicted
+++ resolved
@@ -92,25 +92,14 @@
             
             UInt256 value = transaction.Value;
 
-<<<<<<< HEAD
             if (!transaction.TryCalculatePremiumPerGas(block.BaseFee, out UInt256 premiumPerGas))
-=======
-            UInt256 feeCap = transaction.MaxFeePerGas;
-            UInt256 baseFee = block.BaseFeePerGas;
-            if (baseFee > feeCap && !freeTransaction)
->>>>>>> e63bcb96
             {
                 TraceLogInvalidTx(transaction, "MINER_PREMIUM_IS_NEGATIVE");
                 QuickFail(transaction, block, txTracer, "miner premium is negative");
                 return;
             }
             
-<<<<<<< HEAD
             UInt256 gasPrice = transaction.CalculateEffectiveGasPrice(spec.IsEip1559Enabled, block.BaseFee);
-=======
-            UInt256 premiumPerGas = (feeCap < baseFee && freeTransaction) ? UInt256.Zero  : UInt256.Min(transaction.MaxPriorityFeePerGas, feeCap - baseFee);
-            UInt256 gasPrice = transaction.CalculateEffectiveGasPrice(spec.IsEip1559Enabled, block.BaseFeePerGas);
->>>>>>> e63bcb96
 
             long gasLimit = transaction.GasLimit;
             byte[] machineCode = transaction.IsContractCreation ? transaction.Data : null;
