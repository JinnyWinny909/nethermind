--- conflicted
+++ resolved
@@ -1,8 +1,3 @@
-<<<<<<< HEAD
-﻿using System;
-using System.Collections.Generic;
-using System.Linq;
-=======
 ﻿//  Copyright (c) 2018 Demerzel Solutions Limited
 //  This file is part of the Nethermind library.
 // 
@@ -20,7 +15,6 @@
 //  along with the Nethermind. If not, see <http://www.gnu.org/licenses/>.
 
 using System;
->>>>>>> 4636afab
 using System.Threading.Tasks;
 using Microsoft.Extensions.Logging;
 using Microsoft.Extensions.Options;
