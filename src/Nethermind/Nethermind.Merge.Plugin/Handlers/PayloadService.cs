--- conflicted
+++ resolved
@@ -196,13 +196,8 @@
         {
             if (_payloadStorage.ContainsKey(payloadId.ToHexString()))
             {
-<<<<<<< HEAD
-                _payloadStorage.Remove(payloadId, out _);
+                _payloadStorage.Remove(payloadId.ToHexString(), out _);
                 if (_logger.IsInfo) _logger.Info($"Cleaned up payload with id={payloadId.ToHexString()} as it was not requested");
-=======
-                _payloadStorage.Remove(payloadId.ToHexString(), out _);
-                if (_logger.IsInfo) _logger.Info($"Cleaned up payload with id={payloadId} as it was not requested");
->>>>>>> 23717a77
             }
         }
 
